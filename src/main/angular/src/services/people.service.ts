--- conflicted
+++ resolved
@@ -38,16 +38,11 @@
 }
 
 export default class PeopleService implements IPeopleService {
-<<<<<<< HEAD
-    static $inject = ['$http', '$q', 'PwmService' ];
-    constructor(private $http: IHttpService, private $q: IQService, private pwmService: IPwmService) {}
-=======
     static $inject = ['$http', '$log', '$q', 'PwmService' ];
     constructor(private $http: IHttpService,
                 private $log: ILogService,
                 private $q: IQService,
-                private pwmService: PwmService) {}
->>>>>>> 88f4b5df
+                private pwmService: IPwmService) {}
 
     autoComplete(query: string): IPromise<Person[]> {
         return this.search(query, { 'includeDisplayName': true })
