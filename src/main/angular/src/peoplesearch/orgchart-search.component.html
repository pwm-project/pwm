--- conflicted
+++ resolved
@@ -1,12 +1,6 @@
-<<<<<<< HEAD
 <mf-app-bar>
-    <div class="page-content-title">Organization</div>
+    <div class="page-content-title">{{ 'TITLE_ORGANIZATION' | translate }}</div>
     <mf-auto-complete flex
-=======
-<app-bar>
-    <div class="page-content-title">{{ 'TITLE_ORGANIZATION' | translate }}</div>
-    <auto-complete flex
->>>>>>> 532c768a
                    search="$ctrl.autoCompleteSearch(query)"
                    item-selected="$ctrl.onAutoCompleteItemSelected(person)"
                    item="person">
