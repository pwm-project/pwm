<%@ page import="password.pwm.http.filter.ConfigAccessFilter" %>
<%@ page import="password.pwm.i18n.Config" %>
<%@ page import="password.pwm.util.LocaleHelper" %>
<%--
  ~ Password Management Servlets (PWM)
  ~ http://code.google.com/p/pwm/
  ~
  ~ Copyright (c) 2006-2009 Novell, Inc.
  ~ Copyright (c) 2009-2015 The PWM Project
  ~
  ~ This program is free software; you can redistribute it and/or modify
  ~ it under the terms of the GNU General Public License as published by
  ~ the Free Software Foundation; either version 2 of the License, or
  ~ (at your option) any later version.
  ~
  ~ This program is distributed in the hope that it will be useful,
  ~ but WITHOUT ANY WARRANTY; without even the implied warranty of
  ~ MERCHANTABILITY or FITNESS FOR A PARTICULAR PURPOSE.  See the
  ~ GNU General Public License for more details.
  ~
  ~ You should have received a copy of the GNU General Public License
  ~ along with this program; if not, write to the Free Software
  ~ Foundation, Inc., 59 Temple Place, Suite 330, Boston, MA  02111-1307  USA
  --%>

<!DOCTYPE html>

<%@ page language="java" session="true" isThreadSafe="true"
         contentType="text/html" %>
<%@ taglib uri="pwm" prefix="pwm" %>
<%
    final PwmRequest pwmRequest = JspUtility.getPwmRequest(pageContext);
%>
<% JspUtility.setFlag(pageContext, PwmRequest.Flag.HIDE_HEADER_WARNINGS); %>
<% JspUtility.setFlag(pageContext, PwmRequest.Flag.HIDE_LOCALE);%>
<html dir="<pwm:LocaleOrientation/>">
<%@ include file="fragment/header.jsp" %>
<body class="nihilo">
<pwm:script-ref url="/public/resources/js/configmanager.js"/>
<div id="wrapper" class="login-wrapper">
    <jsp:include page="fragment/header-body.jsp">
        <jsp:param name="pwm.PageName" value="<%=LocaleHelper.getLocalizedMessage(Config.Title_ConfigManager, JspUtility.getPwmRequest(pageContext))%>"/>
    </jsp:include>
    <div id="centerbody">
        <%@ include file="/WEB-INF/jsp/fragment/message.jsp" %>
        <form action="<pwm:current-url/>" method="post" id="configLogin" name="configLogin" enctype="application/x-www-form-urlencoded"
              class="pwm-form">
            <br class="clear"/>
            <h1>Configuration Password</h1>
<<<<<<< HEAD
            <input type="<pwm:value name="passwordFieldType"/>" class="inputfield passwordfield" name="password" id="password" placeholder="<pwm:display key="Field_Password"/>" <pwm:autofocus/>/>
			<% if (!pwmRequest.getConfig().isDefaultValue(PwmSetting.PWM_SECURITY_KEY)) { %>
            <div class="checkboxWrapper">
                <input type="checkbox" id="remember" name="remember"/>
                <pwm:display key="Display_RememberLogin" bundle="Config" value1="<%=(String)JspUtility.getAttribute(pageContext,PwmConstants.REQUEST_ATTR.ConfigPasswordRememberTime)%>"/>
            </div>
            <% } %>
            <div class="buttonbar">
=======
            <input type="<pwm:value name="passwordFieldType"/>" class="inputfield passwordfield" name="password" id="password" <pwm:autofocus/>/>
            <div class="buttonbar">
                <% if (!pwmRequest.getConfig().isDefaultValue(PwmSetting.PWM_SECURITY_KEY)) { %>
                <label class="checkboxWrapper">
                    <input type="checkbox" id="remember" name="remember"/>
                    <pwm:display key="Display_RememberLogin" bundle="Config" value1="<%=(String)JspUtility.getAttribute(pageContext,PwmRequest.Attribute.ConfigPasswordRememberTime)%>"/>
                </label>
                <br>
                <% } %>
>>>>>>> be145800
                <button type="submit" class="btn" name="button" id="submitBtn">
                    <pwm:if test="showIcons"><span class="btn-icon pwm-icon pwm-icon-sign-in"></span></pwm:if>
                    <pwm:display key="Button_Login"/>
                </button>
                <%@ include file="/WEB-INF/jsp/fragment/cancel-button.jsp" %>
<<<<<<< HEAD
                <input type="hidden" id="pwmFormID" name="pwmFormID" value="<pwm:FormID/>" autofocus/>
            </div>
        </form>
        <% final ConfigAccessFilter.ConfigLoginHistory configLoginHistory = (ConfigAccessFilter.ConfigLoginHistory)JspUtility.getAttribute(pageContext, PwmConstants.REQUEST_ATTR.ConfigLoginHistory); %>
        <% if (configLoginHistory != null && !configLoginHistory.successEvents().isEmpty()) { %>
        <h2 style="margin-top: 15px;">Previous Authentications</h2>
=======
                <input type="hidden" id="pwmFormID" name="pwmFormID" value="<pwm:FormID/>" autofocus="autofocus"/>
            </div>
        </form>
        <br/><br/>
        <% final ConfigAccessFilter.ConfigLoginHistory configLoginHistory = (ConfigAccessFilter.ConfigLoginHistory)JspUtility.getAttribute(pageContext, PwmRequest.Attribute.ConfigLoginHistory); %>
        <% if (configLoginHistory != null && !configLoginHistory.successEvents().isEmpty()) { %>
        <h2>Previous Authentications</h2>
>>>>>>> be145800
        <table>
            <tr>
                <td class="title">Identity</td>
                <td class="title">Timestamp</td>
                <td class="title">Network Address</td>
            </tr>
            <% for (final ConfigAccessFilter.ConfigLoginEvent event : configLoginHistory.successEvents()) { %>
            <tr>
                <td><%=event.getUserIdentity()%></td>
                <td><span  class="timestamp"><%=PwmConstants.DEFAULT_DATETIME_FORMAT.format(event.getDate())%></span></td>
                <td><%=event.getNetworkAddress()%></td>
            </tr>
            <% } %>
        </table>
        <% } %>
        <br/>
        <% if (configLoginHistory != null && !configLoginHistory.failedEvents().isEmpty()) { %>
        <h2>Previous Failed Authentications</h2>
        <table>
            <tr>
                <td class="title">Identity</td>
                <td class="title">Timestamp</td>
                <td class="title">Network Address</td>
            </tr>
            <% for (final ConfigAccessFilter.ConfigLoginEvent event : configLoginHistory.failedEvents()) { %>
            <tr>
                <td><%=event.getUserIdentity()%></td>
                <td><span  class="timestamp"><%=PwmConstants.DEFAULT_DATETIME_FORMAT.format(event.getDate())%></span></td>
                <td><%=event.getNetworkAddress()%></td>
            </tr>
            <% } %>
        </table>
        <% } %>

    </div>
    <div class="push"></div>
</div>
<%@ include file="/WEB-INF/jsp/fragment/cancel-form.jsp" %>
<%@ include file="fragment/footer.jsp" %>
</body>
</html><|MERGE_RESOLUTION|>--- conflicted
+++ resolved
@@ -47,47 +47,25 @@
               class="pwm-form">
             <br class="clear"/>
             <h1>Configuration Password</h1>
-<<<<<<< HEAD
             <input type="<pwm:value name="passwordFieldType"/>" class="inputfield passwordfield" name="password" id="password" placeholder="<pwm:display key="Field_Password"/>" <pwm:autofocus/>/>
 			<% if (!pwmRequest.getConfig().isDefaultValue(PwmSetting.PWM_SECURITY_KEY)) { %>
             <div class="checkboxWrapper">
                 <input type="checkbox" id="remember" name="remember"/>
-                <pwm:display key="Display_RememberLogin" bundle="Config" value1="<%=(String)JspUtility.getAttribute(pageContext,PwmConstants.REQUEST_ATTR.ConfigPasswordRememberTime)%>"/>
+                <pwm:display key="Display_RememberLogin" bundle="Config" value1="<%=(String)JspUtility.getAttribute(pageContext,PwmRequest.Attribute.ConfigPasswordRememberTime)%>"/>
             </div>
             <% } %>
             <div class="buttonbar">
-=======
-            <input type="<pwm:value name="passwordFieldType"/>" class="inputfield passwordfield" name="password" id="password" <pwm:autofocus/>/>
-            <div class="buttonbar">
-                <% if (!pwmRequest.getConfig().isDefaultValue(PwmSetting.PWM_SECURITY_KEY)) { %>
-                <label class="checkboxWrapper">
-                    <input type="checkbox" id="remember" name="remember"/>
-                    <pwm:display key="Display_RememberLogin" bundle="Config" value1="<%=(String)JspUtility.getAttribute(pageContext,PwmRequest.Attribute.ConfigPasswordRememberTime)%>"/>
-                </label>
-                <br>
-                <% } %>
->>>>>>> be145800
                 <button type="submit" class="btn" name="button" id="submitBtn">
                     <pwm:if test="showIcons"><span class="btn-icon pwm-icon pwm-icon-sign-in"></span></pwm:if>
                     <pwm:display key="Button_Login"/>
                 </button>
                 <%@ include file="/WEB-INF/jsp/fragment/cancel-button.jsp" %>
-<<<<<<< HEAD
                 <input type="hidden" id="pwmFormID" name="pwmFormID" value="<pwm:FormID/>" autofocus/>
             </div>
         </form>
-        <% final ConfigAccessFilter.ConfigLoginHistory configLoginHistory = (ConfigAccessFilter.ConfigLoginHistory)JspUtility.getAttribute(pageContext, PwmConstants.REQUEST_ATTR.ConfigLoginHistory); %>
+        <% final ConfigAccessFilter.ConfigLoginHistory configLoginHistory = (ConfigAccessFilter.ConfigLoginHistory)JspUtility.getAttribute(pageContext, PwmRequest.Attribute.ConfigLoginHistory); %>
         <% if (configLoginHistory != null && !configLoginHistory.successEvents().isEmpty()) { %>
         <h2 style="margin-top: 15px;">Previous Authentications</h2>
-=======
-                <input type="hidden" id="pwmFormID" name="pwmFormID" value="<pwm:FormID/>" autofocus="autofocus"/>
-            </div>
-        </form>
-        <br/><br/>
-        <% final ConfigAccessFilter.ConfigLoginHistory configLoginHistory = (ConfigAccessFilter.ConfigLoginHistory)JspUtility.getAttribute(pageContext, PwmRequest.Attribute.ConfigLoginHistory); %>
-        <% if (configLoginHistory != null && !configLoginHistory.successEvents().isEmpty()) { %>
-        <h2>Previous Authentications</h2>
->>>>>>> be145800
         <table>
             <tr>
                 <td class="title">Identity</td>
