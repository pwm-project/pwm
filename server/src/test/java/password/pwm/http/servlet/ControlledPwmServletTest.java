/*
 * Password Management Servlets (PWM)
 * http://www.pwm-project.org
 *
 * Copyright (c) 2006-2009 Novell, Inc.
 * Copyright (c) 2009-2021 The PWM Project
 *
 * Licensed under the Apache License, Version 2.0 (the "License");
 * you may not use this file except in compliance with the License.
 * You may obtain a copy of the License at
 *
 *     http://www.apache.org/licenses/LICENSE-2.0
 *
 * Unless required by applicable law or agreed to in writing, software
 * distributed under the License is distributed on an "AS IS" BASIS,
 * WITHOUT WARRANTIES OR CONDITIONS OF ANY KIND, either express or implied.
 * See the License for the specific language governing permissions and
 * limitations under the License.
 */

package password.pwm.http.servlet;

import org.junit.jupiter.api.Assertions;
import org.junit.jupiter.api.Test;
import org.reflections.Reflections;
import org.reflections.scanners.Scanners;
import org.reflections.util.ClasspathHelper;
import org.reflections.util.ConfigurationBuilder;
import password.pwm.PwmConstants;
import password.pwm.http.ProcessStatus;
import password.pwm.http.PwmRequest;
import password.pwm.util.java.JavaHelper;

import java.lang.reflect.InvocationTargetException;
import java.lang.reflect.Method;
import java.lang.reflect.Modifier;
import java.util.ArrayList;
import java.util.Collection;
import java.util.Collections;
import java.util.HashMap;
import java.util.HashSet;
import java.util.List;
import java.util.Map;
import java.util.Optional;
import java.util.Set;

public class ControlledPwmServletTest
{
    @Test
    public void testProcess() throws Exception
    {
        final Map<Class<? extends ControlledPwmServlet>, Map<String, Method>> dataMap = getClassAndMethods();

        for ( final Class<? extends ControlledPwmServlet> controlledPwmServlet : dataMap.keySet() )
        {
            final Optional<Class<? extends AbstractPwmServlet.ProcessAction>> optionalProcessActionsClass = controlledPwmServlet
                    .getDeclaredConstructor()
                    .newInstance()
                    .getProcessActionsClass();

            optionalProcessActionsClass.ifPresent( processActionClass ->
            {
<<<<<<< HEAD
                if ( !processActionClass.isEnum() )
                {
                    Assert.fail( controlledPwmServlet.getName() + " process action class must be an enum" );
                }
            } );
=======
                Assertions.fail( controlledPwmServlet.getName() + " process action class must be an enum" );
            }
>>>>>>> 7639e46f
        }
    }

    @Test
    public void testActionHandlerAccessibility()
    {
        final Map<Class<? extends ControlledPwmServlet>, Map<String, Method>> dataMap = getClassAndMethods();

        for ( final Class<? extends ControlledPwmServlet> controlledPwmServlet : dataMap.keySet() )
        {
            final String servletName = controlledPwmServlet.getName();
            for ( final String methodName : dataMap.get( controlledPwmServlet ).keySet() )
            {
                final Method method = dataMap.get( controlledPwmServlet ).get( methodName );
                if ( !Modifier.isPublic( method.getModifiers() ) )
                {
                    Assertions.fail( servletName + "#" + method.getName() + " must be public " );
                }
            }
        }
    }

    @Test
    public void testActionHandlerReturnTypes()
    {
        final Map<Class<? extends ControlledPwmServlet>, Map<String, Method>> dataMap = getClassAndMethods();

        for ( final Class<? extends ControlledPwmServlet> controlledPwmServlet : dataMap.keySet() )
        {
            final String servletName = controlledPwmServlet.getName();
            for ( final String methodName : dataMap.get( controlledPwmServlet ).keySet() )
            {
                final Method method = dataMap.get( controlledPwmServlet ).get( methodName );
                if ( method.getReturnType() != ProcessStatus.class )
                {
                    Assertions.fail( servletName + "#" + method.getName() + " must have return type of " + ProcessStatus.class.getName() );
                }
            }
        }
    }

    @Test
    public void testActionHandlerParameters()
    {
        final Map<Class<? extends ControlledPwmServlet>, Map<String, Method>> dataMap = getClassAndMethods();

        for ( final Class<? extends ControlledPwmServlet> controlledPwmServlet : dataMap.keySet() )
        {
            final String servletName = controlledPwmServlet.getName();
            for ( final String methodName : dataMap.get( controlledPwmServlet ).keySet() )
            {
                final Method method = dataMap.get( controlledPwmServlet ).get( methodName );
                final Class[] returnTypes = method.getParameterTypes();
                if ( returnTypes.length != 1 )
                {
                    Assertions.fail( servletName + "#" + method.getName() + " must have exactly one parameter" );
                }
                if ( !returnTypes[0].equals( PwmRequest.class ) )
                {
                    Assertions.fail( servletName + "#" + method.getName() + " must have exactly one parameter of type " + PwmRequest.class.getName() );
                }
            }
        }
    }

    @Test
    public void testActionHandlerMethodNaming()
    {
        final Map<Class<? extends ControlledPwmServlet>, Map<String, Method>> dataMap = getClassAndMethods();

        for ( final Class<? extends ControlledPwmServlet> controlledPwmServlet : dataMap.keySet() )
        {
            final String servletName = controlledPwmServlet.getName();
            for ( final Method method : JavaHelper.getAllMethodsForClass( controlledPwmServlet ) )
            {
                final String methodName = method.getName();
                final ControlledPwmServlet.ActionHandler actionHandler = method.getAnnotation( ControlledPwmServlet.ActionHandler.class );
                if ( actionHandler != null )
                {
                    final String actionName = actionHandler.action();
                    if ( !methodName.toLowerCase().contains( actionName.toLowerCase() ) )
                    {
                        Assertions.fail( "method " + servletName + "#" + methodName + " must have the ActionHandler name '"
                                + actionName + "' as part of the method name." );
                    }
                }
            }
        }
    }


    @Test
    public void testActionHandlersExistence()
            throws IllegalAccessException, InstantiationException, NoSuchMethodException, InvocationTargetException
    {
        final Map<Class<? extends ControlledPwmServlet>, Map<String, Method>> dataMap = getClassAndMethods();

        for ( final Class<? extends ControlledPwmServlet> controlledPwmServlet : dataMap.keySet() )
        {
            final String servletName = controlledPwmServlet.getName();

            final Optional<Class<? extends AbstractPwmServlet.ProcessAction>> optionalProcessActionsClass = controlledPwmServlet
                    .getDeclaredConstructor()
                    .newInstance()
                    .getProcessActionsClass();

            optionalProcessActionsClass.ifPresent( processActionsClass ->
            {
                final List<String> names = new ArrayList<>();
                for ( final Object enumObject : processActionsClass.getEnumConstants() )
                {
<<<<<<< HEAD
                    names.add( ( ( Enum ) enumObject ).name() );
=======
                    Assertions.fail( servletName + " does not have an action handler for action " + missingActionHandlers.iterator().next() );
>>>>>>> 7639e46f
                }

                {
<<<<<<< HEAD
                    final Collection<String> missingActionHandlers = new HashSet<>( names );
                    missingActionHandlers.removeAll( dataMap.get( controlledPwmServlet ).keySet() );
                    if ( !missingActionHandlers.isEmpty() )
                    {
                        Assert.fail( servletName + " does not have an action handler for action " + missingActionHandlers.iterator().next() );
                    }
=======
                    Assertions.fail( servletName + " has an action handler for action " + superflousActionHandlers.iterator().next() + " but no such ProcessAction exists" );
>>>>>>> 7639e46f
                }

                {
                    final Collection<String> superflousActionHandlers = new HashSet<>( dataMap.get( controlledPwmServlet ).keySet() );
                    superflousActionHandlers.removeAll( names );
                    if ( !superflousActionHandlers.isEmpty() )
                    {
                        Assert.fail( servletName + " has an action handler for action " + superflousActionHandlers.iterator().next() + " but no such ProcessAction exists" );
                    }
                }
            } );
        }
    }

    private Map<Class<? extends ControlledPwmServlet>, Map<String, Method>> getClassAndMethods()
    {
        final Reflections reflections = new Reflections( new ConfigurationBuilder()
                .setUrls( ClasspathHelper.forPackage( PwmConstants.PWM_BASE_PACKAGE.getName() ) )
                .setScanners( Scanners.SubTypes,
                        Scanners.TypesAnnotated,
                        Scanners.FieldsAnnotated
                ) );


        final Set<Class<? extends ControlledPwmServlet>> classes = reflections.getSubTypesOf( ControlledPwmServlet.class );

        final Map<Class<? extends ControlledPwmServlet>, Map<String, Method>> returnMap = new HashMap<>();

        for ( final Class<? extends ControlledPwmServlet> controlledPwmServlet : classes )
        {
            if ( !Modifier.isAbstract( controlledPwmServlet.getModifiers() ) )
            {

                final Map<String, Method> annotatedMethods = new HashMap<>();

                for ( final Method method : JavaHelper.getAllMethodsForClass( controlledPwmServlet ) )
                {
                    if ( method.getAnnotation( ControlledPwmServlet.ActionHandler.class ) != null )
                    {
                        final String actionName = method.getAnnotation( ControlledPwmServlet.ActionHandler.class ).action();
                        annotatedMethods.put( actionName, method );
                    }
                }

                returnMap.put( controlledPwmServlet, Collections.unmodifiableMap( annotatedMethods ) );
            }
        }

        return Collections.unmodifiableMap( returnMap );
    }
}<|MERGE_RESOLUTION|>--- conflicted
+++ resolved
@@ -60,18 +60,14 @@
 
             optionalProcessActionsClass.ifPresent( processActionClass ->
             {
-<<<<<<< HEAD
                 if ( !processActionClass.isEnum() )
                 {
-                    Assert.fail( controlledPwmServlet.getName() + " process action class must be an enum" );
+                    Assertions.fail( controlledPwmServlet.getName() + " process action class must be an enum" );
                 }
             } );
-=======
-                Assertions.fail( controlledPwmServlet.getName() + " process action class must be an enum" );
-            }
->>>>>>> 7639e46f
-        }
-    }
+        }
+    }
+
 
     @Test
     public void testActionHandlerAccessibility()
@@ -181,24 +177,16 @@
                 final List<String> names = new ArrayList<>();
                 for ( final Object enumObject : processActionsClass.getEnumConstants() )
                 {
-<<<<<<< HEAD
                     names.add( ( ( Enum ) enumObject ).name() );
-=======
-                    Assertions.fail( servletName + " does not have an action handler for action " + missingActionHandlers.iterator().next() );
->>>>>>> 7639e46f
-                }
-
-                {
-<<<<<<< HEAD
+                }
+
+                {
                     final Collection<String> missingActionHandlers = new HashSet<>( names );
                     missingActionHandlers.removeAll( dataMap.get( controlledPwmServlet ).keySet() );
                     if ( !missingActionHandlers.isEmpty() )
                     {
-                        Assert.fail( servletName + " does not have an action handler for action " + missingActionHandlers.iterator().next() );
-                    }
-=======
-                    Assertions.fail( servletName + " has an action handler for action " + superflousActionHandlers.iterator().next() + " but no such ProcessAction exists" );
->>>>>>> 7639e46f
+                        Assertions.fail( servletName + " does not have an action handler for action " + missingActionHandlers.iterator().next() );
+                    }
                 }
 
                 {
@@ -206,7 +194,7 @@
                     superflousActionHandlers.removeAll( names );
                     if ( !superflousActionHandlers.isEmpty() )
                     {
-                        Assert.fail( servletName + " has an action handler for action " + superflousActionHandlers.iterator().next() + " but no such ProcessAction exists" );
+                        Assertions.fail( servletName + " has an action handler for action " + superflousActionHandlers.iterator().next() + " but no such ProcessAction exists" );
                     }
                 }
             } );
