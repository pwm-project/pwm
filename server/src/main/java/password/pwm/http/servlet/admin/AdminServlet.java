--- conflicted
+++ resolved
@@ -23,45 +23,18 @@
 import com.novell.ldapchai.exception.ChaiUnavailableException;
 import password.pwm.PwmConstants;
 import password.pwm.error.PwmUnrecoverableException;
+import password.pwm.http.HttpMethod;
 import password.pwm.http.ProcessStatus;
 import password.pwm.http.PwmRequest;
+import password.pwm.http.servlet.AbstractPwmServlet;
 import password.pwm.http.servlet.ControlledPwmServlet;
-import password.pwm.http.servlet.PwmServletDefinition;
-<<<<<<< HEAD
-=======
-import password.pwm.i18n.Message;
-import password.pwm.ldap.search.UserSearchService;
-import password.pwm.svc.event.AuditEventType;
-import password.pwm.svc.event.AuditRecord;
-import password.pwm.svc.intruder.IntruderRecordType;
-import password.pwm.svc.intruder.PublicIntruderRecord;
-import password.pwm.svc.pwnotify.PwNotifyService;
-import password.pwm.svc.pwnotify.PwNotifyStoredJobState;
-import password.pwm.svc.report.ReportCsvUtility;
-import password.pwm.svc.report.ReportService;
-import password.pwm.svc.report.UserReportRecord;
-import password.pwm.svc.stats.StatisticsService;
-import password.pwm.util.i18n.LocaleHelper;
-import password.pwm.util.java.ClosableIterator;
-import password.pwm.util.java.JavaHelper;
-import password.pwm.util.java.PwmUtil;
-import password.pwm.util.java.PwmTimeUtil;
-import password.pwm.util.java.StringUtil;
-import password.pwm.util.java.TimeDuration;
-import password.pwm.util.json.JsonFactory;
-import password.pwm.util.json.JsonProvider;
-import password.pwm.util.logging.LocalDBLogger;
-import password.pwm.util.logging.LocalDBSearchQuery;
-import password.pwm.util.logging.LocalDBSearchResults;
-import password.pwm.util.logging.PwmLogEvent;
-import password.pwm.util.logging.PwmLogLevel;
 import password.pwm.util.logging.PwmLogger;
-import password.pwm.ws.server.RestResultBean;
->>>>>>> 7639e46f
 
 import javax.servlet.ServletException;
 import javax.servlet.annotation.WebServlet;
 import java.io.IOException;
+import java.util.Collection;
+import java.util.List;
 import java.util.Optional;
 
 
@@ -80,10 +53,6 @@
 )
 public class AdminServlet extends ControlledPwmServlet
 {
-<<<<<<< HEAD
-    @Override
-    protected PwmServletDefinition getServletDefinition()
-=======
     private static final PwmLogger LOGGER = PwmLogger.forClass( AdminServlet.class );
 
     @Override
@@ -93,9 +62,40 @@
     }
 
     public enum AdminAction implements AbstractPwmServlet.ProcessAction
->>>>>>> 7639e46f
     {
-        return PwmServletDefinition.Admin;
+        viewLogWindow( HttpMethod.GET ),
+        downloadAuditLogCsv( HttpMethod.POST ),
+        downloadUserReportCsv( HttpMethod.POST ),
+        downloadUserSummaryCsv( HttpMethod.POST ),
+        downloadStatisticsLogCsv( HttpMethod.POST ),
+        downloadSessionsCsv( HttpMethod.POST ),
+        clearIntruderTable( HttpMethod.POST ),
+        reportCommand( HttpMethod.POST ),
+        reportStatus( HttpMethod.GET ),
+        reportSummary( HttpMethod.GET ),
+        reportData( HttpMethod.GET ),
+        downloadUserDebug( HttpMethod.GET ),
+        auditData( HttpMethod.GET ),
+        sessionData( HttpMethod.GET ),
+        intruderData( HttpMethod.GET ),
+        startPwNotifyJob( HttpMethod.POST ),
+        readPwNotifyStatus( HttpMethod.POST ),
+        readPwNotifyLog( HttpMethod.POST ),
+        readLogData( HttpMethod.POST ),
+        downloadLogData( HttpMethod.POST ),;
+
+        private final Collection<HttpMethod> method;
+
+        AdminAction( final HttpMethod... method )
+        {
+            this.method = List.of( method );
+        }
+
+        @Override
+        public Collection<HttpMethod> permittedMethods( )
+        {
+            return method;
+        }
     }
 
     @Override
@@ -117,677 +117,4 @@
     {
         return SystemAdminServlet.preProcessAdminCheck( pwmRequest );
     }
-<<<<<<< HEAD
-}
-=======
-
-    @ActionHandler( action = "downloadStatisticsLogCsv" )
-    public ProcessStatus downloadStatisticsLogCsv( final PwmRequest pwmRequest )
-            throws PwmUnrecoverableException, IOException, ChaiUnavailableException, ServletException
-    {
-        final PwmDomain pwmDomain = pwmRequest.getPwmDomain();
-
-        pwmRequest.getPwmResponse().markAsDownload(
-                HttpContentType.csv,
-                pwmRequest.getPwmDomain().getConfig().readAppProperty( AppProperty.DOWNLOAD_FILENAME_STATISTICS_CSV )
-        );
-
-        final OutputStream outputStream = pwmRequest.getPwmResponse().getOutputStream();
-        try
-        {
-            final StatisticsService statsManager = pwmDomain.getStatisticsManager();
-            statsManager.outputStatsToCsv( outputStream, pwmRequest.getLocale(), true );
-        }
-        catch ( final Exception e )
-        {
-            final ErrorInformation errorInformation = new ErrorInformation( PwmError.ERROR_INTERNAL, e.getMessage() );
-            pwmRequest.respondWithError( errorInformation );
-        }
-        finally
-        {
-            outputStream.close();
-        }
-        return ProcessStatus.Halt;
-    }
-
-    @ActionHandler( action = "downloadSessionsCsv" )
-    public ProcessStatus downloadSessionsCsv( final PwmRequest pwmRequest )
-            throws PwmUnrecoverableException, IOException, ChaiUnavailableException, ServletException
-    {
-        final PwmDomain pwmDomain = pwmRequest.getPwmDomain();
-
-        pwmRequest.getPwmResponse().markAsDownload(
-                HttpContentType.csv,
-                pwmRequest.getPwmDomain().getConfig().readAppProperty( AppProperty.DOWNLOAD_FILENAME_SESSIONS_CSV )
-        );
-
-        final OutputStream outputStream = pwmRequest.getPwmResponse().getOutputStream();
-        try
-        {
-            pwmDomain.getSessionTrackService().outputToCsv( pwmRequest.getLocale(), pwmRequest.getDomainConfig(), outputStream );
-        }
-        catch ( final Exception e )
-        {
-            final ErrorInformation errorInformation = new ErrorInformation( PwmError.ERROR_INTERNAL, e.getMessage() );
-            pwmRequest.respondWithError( errorInformation );
-        }
-        finally
-        {
-            outputStream.close();
-        }
-        return ProcessStatus.Halt;
-    }
-
-    @ActionHandler( action = "clearIntruderTable" )
-    public ProcessStatus processClearIntruderTable(
-            final PwmRequest pwmRequest
-    )
-            throws ChaiUnavailableException, PwmUnrecoverableException, IOException, ServletException
-    {
-        if ( !pwmRequest.checkPermission( Permission.PWMADMIN ) )
-        {
-            LOGGER.info( pwmRequest, () -> "unable to execute clear intruder records" );
-            return ProcessStatus.Halt;
-        }
-
-        //pwmApplication.getIntruderManager().clear();
-
-        final RestResultBean restResultBean = RestResultBean.forSuccessMessage( pwmRequest, Message.Success_Unknown );
-        pwmRequest.outputJsonResult( restResultBean );
-        return ProcessStatus.Halt;
-    }
-
-    @ActionHandler( action = "reportCommand" )
-    public ProcessStatus processReportCommand( final PwmRequest pwmRequest ) throws PwmUnrecoverableException, IOException
-    {
-        final ReportService.ReportCommand reportCommand = JavaHelper.readEnumFromString(
-                ReportService.ReportCommand.class,
-                null,
-                pwmRequest.readParameterAsString( "command" )
-        );
-
-        LOGGER.trace( pwmRequest, () -> "issuing command '" + reportCommand + "' to report engine" );
-        pwmRequest.getPwmApplication().getReportService().executeCommand( reportCommand );
-
-        final RestResultBean restResultBean = RestResultBean.forSuccessMessage( pwmRequest, Message.Success_Unknown );
-        pwmRequest.outputJsonResult( restResultBean );
-        return ProcessStatus.Halt;
-    }
-
-    @ActionHandler( action = "reportStatus" )
-    public ProcessStatus processReportStatus( final PwmRequest pwmRequest )
-            throws IOException
-    {
-        final ReportStatusBean reportStatusBean = ReportStatusBean.makeReportStatusData(
-                pwmRequest.getPwmApplication().getReportService(),
-                pwmRequest.getPwmSession().getSessionStateBean().getLocale()
-        );
-        final RestResultBean restResultBean = RestResultBean.withData( reportStatusBean, ReportStatusBean.class );
-        pwmRequest.outputJsonResult( restResultBean );
-        return ProcessStatus.Halt;
-    }
-
-    @ActionHandler( action = "reportSummary" )
-    public ProcessStatus processReportSummary( final PwmRequest pwmRequest )
-            throws IOException
-    {
-        final LinkedHashMap<String, Object> returnMap = new LinkedHashMap<>();
-        returnMap.put( "raw", pwmRequest.getPwmApplication().getReportService().getSummaryData() );
-        returnMap.put( "presentable", pwmRequest.getPwmApplication().getReportService().getSummaryData().asPresentableCollection(
-                pwmRequest.getAppConfig(),
-                pwmRequest.getPwmSession().getSessionStateBean().getLocale()
-        ) );
-
-        final RestResultBean restResultBean = RestResultBean.withData( returnMap, Map.class );
-        pwmRequest.outputJsonResult( restResultBean );
-        return ProcessStatus.Halt;
-    }
-
-    @ActionHandler( action = "reportData" )
-    public ProcessStatus processReportData( final PwmRequest pwmRequest )
-            throws PwmUnrecoverableException, IOException
-    {
-        final int maximum = Math.min( pwmRequest.readParameterAsInt( "maximum", 1000 ), 10 * 1000 );
-
-        final ReportService reportService = pwmRequest.getPwmApplication().getReportService();
-        final ArrayList<UserReportRecord> reportData = new ArrayList<>();
-
-        try ( ClosableIterator<UserReportRecord> cacheBeanIterator = reportService.iterator() )
-        {
-            while ( cacheBeanIterator.hasNext() && reportData.size() < maximum )
-            {
-                final UserReportRecord userReportRecord = cacheBeanIterator.next();
-                if ( userReportRecord != null )
-                {
-                    reportData.add( userReportRecord );
-                }
-            }
-        }
-
-        final Map<String, Object> returnData = new HashMap<>();
-        returnData.put( "users", reportData );
-
-        final RestResultBean restResultBean = RestResultBean.withData( returnData, Map.class );
-        pwmRequest.outputJsonResult( restResultBean );
-        return ProcessStatus.Halt;
-    }
-
-    @ActionHandler( action = "downloadUserDebug" )
-    public ProcessStatus processDownloadUserDebug( final PwmRequest pwmRequest )
-
-            throws ChaiUnavailableException, PwmUnrecoverableException, IOException, ServletException
-    {
-        final PwmDomain pwmDomain = pwmRequest.getPwmDomain();
-        final AdminBean adminBean = pwmRequest.getPwmDomain().getSessionStateService().getBean( pwmRequest, AdminBean.class );
-        final UserIdentity userIdentity = adminBean.getLastUserDebug();
-        if ( userIdentity != null )
-        {
-            pwmRequest.getPwmResponse().markAsDownload(
-                    HttpContentType.json,
-                    pwmDomain.getConfig().readAppProperty( AppProperty.DOWNLOAD_FILENAME_USER_DEBUG_JSON )
-            );
-            final UserDebugDataBean userDebugData = UserDebugDataReader.readUserDebugData(
-                    pwmRequest.getPwmDomain(),
-                    pwmRequest.getLocale(),
-                    pwmRequest.getLabel(),
-                    userIdentity
-            );
-            final String output = JsonFactory.get().serialize( userDebugData, JsonProvider.Flag.PrettyPrint );
-            pwmRequest.getPwmResponse().getOutputStream().write( output.getBytes( PwmConstants.DEFAULT_CHARSET ) );
-        }
-        else
-        {
-            pwmRequest.respondWithError( new ErrorInformation( PwmError.ERROR_INTERNAL, "no previously searched user available for download" ) );
-        }
-
-        return ProcessStatus.Halt;
-    }
-
-    @ActionHandler( action = "auditData" )
-    public ProcessStatus restAuditDataHandler( final PwmRequest pwmRequest )
-            throws PwmUnrecoverableException, IOException
-    {
-        final Instant startTime = Instant.now();
-        final TimeDuration maxSearchTime = TimeDuration.SECONDS_10;
-        final int max = readMaxParameter( pwmRequest, 100, 10 * 1000 );
-        final AuditEventType auditDataType = AuditEventType.valueOf( pwmRequest.readParameterAsString( "type", AuditEventType.USER.name() ) );
-        final ArrayList<AuditRecord> records = new ArrayList<>();
-        final Iterator<AuditRecord> iterator = pwmRequest.getPwmDomain().getAuditService().readVault();
-
-        while (
-                iterator.hasNext()
-                        && records.size() < max
-                        && TimeDuration.fromCurrent( startTime ).isShorterThan( maxSearchTime )
-        )
-        {
-            final AuditRecord loopRecord = iterator.next();
-            if ( auditDataType == loopRecord.getType() )
-            {
-                records.add( loopRecord );
-            }
-        }
-
-        final HashMap<String, Object> resultData = new HashMap<>( Collections.singletonMap( "records", records ) );
-
-        final RestResultBean restResultBean = RestResultBean.withData( resultData, Map.class );
-        LOGGER.debug( pwmRequest, () -> "output " + records.size() + " audit records." );
-        pwmRequest.outputJsonResult( restResultBean );
-        return ProcessStatus.Halt;
-    }
-
-    @ActionHandler( action = "sessionData" )
-    public ProcessStatus restSessionDataHandler( final PwmRequest pwmRequest )
-            throws ChaiUnavailableException, PwmUnrecoverableException, IOException
-    {
-        final int max = readMaxParameter( pwmRequest, 1000, 10 * 1000 );
-
-        final List<SessionStateInfoBean> gridData = new ArrayList<>();
-        int counter = 0;
-        final Iterator<SessionStateInfoBean> infos = pwmRequest.getPwmDomain().getSessionTrackService().getSessionInfoIterator();
-        while ( counter < max && infos.hasNext() )
-        {
-            gridData.add( infos.next() );
-            counter++;
-        }
-        final RestResultBean restResultBean = RestResultBean.withData( gridData, List.class );
-        pwmRequest.outputJsonResult( restResultBean );
-        return ProcessStatus.Halt;
-    }
-
-    @ActionHandler( action = "intruderData" )
-    public ProcessStatus restIntruderDataHandler( final PwmRequest pwmRequest )
-            throws  PwmUnrecoverableException, IOException
-    {
-        final int max = readMaxParameter( pwmRequest, 1000, 10 * 1000 );
-
-        final TreeMap<String, List<PublicIntruderRecord>> returnData = new TreeMap<>();
-        try
-        {
-            for ( final IntruderRecordType recordType : IntruderRecordType.values() )
-            {
-                returnData.put( recordType.toString(), pwmRequest.getPwmApplication().getIntruderSystemService().getRecords( recordType, max ) );
-            }
-        }
-        catch ( final PwmException e )
-        {
-            final ErrorInformation errorInfo = new ErrorInformation( PwmError.ERROR_INTERNAL, e.getMessage() );
-            LOGGER.debug( pwmRequest, errorInfo );
-            pwmRequest.outputJsonResult( RestResultBean.fromError( errorInfo ) );
-        }
-
-        final RestResultBean restResultBean = RestResultBean.withData( returnData, Map.class );
-        pwmRequest.outputJsonResult( restResultBean );
-        return ProcessStatus.Halt;
-    }
-
-    private void processDebugUserSearch( final PwmRequest pwmRequest )
-            throws PwmUnrecoverableException
-    {
-        final String username = pwmRequest.readParameterAsString( "username", PwmHttpRequestWrapper.Flag.BypassValidation );
-        if ( StringUtil.isEmpty( username ) )
-        {
-            return;
-        }
-
-        final UserSearchService userSearchService = pwmRequest.getPwmDomain().getUserSearchEngine();
-        final UserIdentity userIdentity;
-        try
-        {
-            userIdentity = userSearchService.resolveUsername( username, null, null, pwmRequest.getLabel() );
-            final AdminBean adminBean = pwmRequest.getPwmDomain().getSessionStateService().getBean( pwmRequest, AdminBean.class );
-            adminBean.setLastUserDebug( userIdentity );
-
-            final UserDebugDataBean userDebugData = UserDebugDataReader.readUserDebugData(
-                    pwmRequest.getPwmDomain(),
-                    pwmRequest.getLocale(),
-                    pwmRequest.getLabel(),
-                    userIdentity
-            );
-            pwmRequest.setAttribute( PwmRequestAttribute.UserDebugData, userDebugData );
-        }
-        catch ( final PwmException e )
-        {
-            setLastError( pwmRequest, e.getErrorInformation() );
-        }
-    }
-
-    private void processThreadPageView( final PwmRequest pwmRequest ) throws IOException
-    {
-        pwmRequest.getPwmResponse().setContentType( HttpContentType.plain );
-        final Writer writer = pwmRequest.getPwmResponse().getWriter();
-        final ThreadInfo[] threads = ManagementFactory.getThreadMXBean().dumpAllThreads( true, true );
-        for ( final ThreadInfo threadInfo : threads )
-        {
-            writer.write( JavaHelper.threadInfoToString( threadInfo ) );
-        }
-    }
-
-    private void forwardToJsp( final PwmRequest pwmRequest ) throws ServletException, PwmUnrecoverableException, IOException
-    {
-        final Page currentPage = Page.forUrl( pwmRequest.getURL() );
-        if ( currentPage == Page.debugUser )
-        {
-            processDebugUserSearch( pwmRequest );
-        }
-
-        if ( currentPage == Page.threads )
-        {
-            processThreadPageView( pwmRequest );
-            return;
-        }
-
-        if ( currentPage == Page.dashboard )
-        {
-            final List<AppDashboardData.Flag> flags = new ArrayList<>();
-            if ( pwmRequest.readParameterAsBoolean( "showLocalDBCounts" ) )
-            {
-                flags.add( AppDashboardData.Flag.IncludeLocalDbTableSizes );
-            }
-
-            if ( pwmRequest.readParameterAsBoolean( "showThreadDetails" ) )
-            {
-                flags.add( AppDashboardData.Flag.ShowThreadData );
-            }
-
-            final AppDashboardData appDashboardData = AppDashboardData.makeDashboardData(
-                    pwmRequest.getPwmDomain(),
-                    pwmRequest.getContextManager(),
-                    pwmRequest.getLocale(),
-                    flags.toArray( new AppDashboardData.Flag[0] )
-            );
-            pwmRequest.setAttribute( PwmRequestAttribute.AppDashboardData, appDashboardData );
-        }
-
-        if ( currentPage != null )
-        {
-            pwmRequest.forwardToJsp( currentPage.getJspURL() );
-            return;
-        }
-        pwmRequest.getPwmResponse().sendRedirect( pwmRequest.getBasePath() + PwmServletDefinition.Admin.servletUrl() + Page.dashboard.getUrlSuffix() );
-    }
-
-    private static int readMaxParameter( final PwmRequest pwmRequest, final int defaultValue, final int maxValue )
-            throws PwmUnrecoverableException
-    {
-        final String stringMax = pwmRequest.readParameterAsString( "maximum", String.valueOf( defaultValue ) );
-        return Math.min( Integer.parseInt( stringMax ), maxValue );
-    }
-
-    public enum Page
-    {
-        dashboard( JspUrl.ADMIN_DASHBOARD, "/dashboard" ),
-        analysis( JspUrl.ADMIN_ANALYSIS, "/analysis" ),
-        activity( JspUrl.ADMIN_ACTIVITY, "/activity" ),
-        tokenLookup( JspUrl.ADMIN_TOKEN_LOOKUP, "/tokens" ),
-        viewLog( JspUrl.ADMIN_LOGVIEW, "/logs" ),
-        urlReference( JspUrl.ADMIN_URLREFERENCE, "/urls" ),
-        debugUser( JspUrl.ADMIN_DEBUG, "/userdebug" ),
-        threads( JspUrl.ADMIN_DEBUG, "/threads" ),;
-
-        private final JspUrl jspURL;
-        private final String urlSuffix;
-
-        Page( final JspUrl jspURL, final String urlSuffix )
-        {
-            this.jspURL = jspURL;
-            this.urlSuffix = urlSuffix;
-        }
-
-        public JspUrl getJspURL( )
-        {
-            return jspURL;
-        }
-
-        public String getUrlSuffix( )
-        {
-            return urlSuffix;
-        }
-
-        public static Page forUrl( final PwmURL pwmURL )
-        {
-            final String url = pwmURL.toString();
-            for ( final Page page : Page.values() )
-            {
-                if ( url.endsWith( page.urlSuffix ) )
-                {
-                    return page;
-                }
-            }
-            return null;
-        }
-    }
-
-    @ActionHandler( action = "readPwNotifyStatus" )
-    public ProcessStatus restreadPwNotifyStatus( final PwmRequest pwmRequest ) throws IOException, PwmUnrecoverableException
-    {
-        int key = 0;
-        if ( !pwmRequest.getDomainConfig().readSettingAsBoolean( PwmSetting.PW_EXPY_NOTIFY_ENABLE ) )
-        {
-            final DisplayElement displayElement = new DisplayElement( String.valueOf( key++ ), DisplayElement.Type.string, "Status",
-                    "Password Notification Feature is not enabled.  See setting: "
-                            + PwmSetting.PW_EXPY_NOTIFY_ENABLE.toMenuLocationDebug( null, pwmRequest.getLocale() ) );
-            pwmRequest.outputJsonResult( RestResultBean.withData(
-                    new PwNotifyStatusBean( Collections.singletonList( displayElement ), false ),
-                    PwNotifyStatusBean.class ) );
-            return ProcessStatus.Halt;
-        }
-
-        final List<DisplayElement> statusData = new ArrayList<>( );
-        final DomainConfig config = pwmRequest.getDomainConfig();
-        final Locale locale = pwmRequest.getLocale();
-        final PwNotifyService pwNotifyService = pwmRequest.getPwmDomain().getPwNotifyService();
-        final PwNotifyStoredJobState pwNotifyStoredJobState = pwNotifyService.getJobState();
-        final boolean canRunOnthisServer = pwNotifyService.canRunOnThisServer();
-
-        statusData.add( new DisplayElement( String.valueOf( key++ ), DisplayElement.Type.string,
-                "Currently Processing (on this server)", LocaleHelper.booleanString( pwNotifyService.isRunning(), locale, config ) ) );
-
-        statusData.add( new DisplayElement( String.valueOf( key++ ), DisplayElement.Type.string,
-                "This Server is the Job Processor", LocaleHelper.booleanString( canRunOnthisServer, locale, config ) ) );
-
-        if ( canRunOnthisServer )
-        {
-            statusData.add( new DisplayElement( String.valueOf( key++ ), DisplayElement.Type.timestamp,
-                    "Next Job Scheduled Time", LocaleHelper.instantString( pwNotifyService.getNextExecutionTime(), locale, config ) ) );
-        }
-
-        if ( pwNotifyStoredJobState != null )
-        {
-            statusData.add( new DisplayElement( String.valueOf( key++ ), DisplayElement.Type.timestamp,
-                    "Last Job Start Time", LocaleHelper.instantString( pwNotifyStoredJobState.getLastStart(), locale, config ) ) );
-
-            statusData.add( new DisplayElement( String.valueOf( key++ ), DisplayElement.Type.timestamp,
-                    "Last Job Completion Time", LocaleHelper.instantString( pwNotifyStoredJobState.getLastCompletion(), locale, config ) ) );
-
-            if ( pwNotifyStoredJobState.getLastStart() != null && pwNotifyStoredJobState.getLastCompletion() != null )
-            {
-                statusData.add( new DisplayElement( String.valueOf( key++ ), DisplayElement.Type.timestamp,
-                        "Last Job Duration", PwmTimeUtil.asLongString(
-                        TimeDuration.between(
-                                pwNotifyStoredJobState.getLastStart(),
-                                pwNotifyStoredJobState.getLastCompletion() ), locale ) ) );
-            }
-
-            if ( StringUtil.notEmpty( pwNotifyStoredJobState.getServerInstance() ) )
-            {
-                statusData.add( new DisplayElement( String.valueOf( key++ ), DisplayElement.Type.string,
-                        "Last Job Server Instance", pwNotifyStoredJobState.getServerInstance() ) );
-            }
-
-            if ( pwNotifyStoredJobState.getLastError() != null )
-            {
-                statusData.add( new DisplayElement( String.valueOf( key++ ), DisplayElement.Type.string,
-                        "Last Job Error",  pwNotifyStoredJobState.getLastError().toDebugStr() ) );
-            }
-        }
-
-        final boolean startButtonEnabled = !pwNotifyService.isRunning() && canRunOnthisServer;
-        final PwNotifyStatusBean pwNotifyStatusBean = new PwNotifyStatusBean( statusData, startButtonEnabled );
-        pwmRequest.outputJsonResult( RestResultBean.withData( pwNotifyStatusBean, PwNotifyStatusBean.class ) );
-        return ProcessStatus.Halt;
-    }
-
-    @ActionHandler( action = "readPwNotifyLog" )
-    public ProcessStatus restreadPwNotifyLog( final PwmRequest pwmRequest )
-            throws IOException
-    {
-        final PwNotifyService pwNotifyService = pwmRequest.getPwmDomain().getPwNotifyService();
-
-        pwmRequest.outputJsonResult( RestResultBean.withData( pwNotifyService.debugLog(), String.class ) );
-        return ProcessStatus.Halt;
-    }
-
-    @ActionHandler( action = "startPwNotifyJob" )
-    public ProcessStatus restStartPwNotifyJob( final PwmRequest pwmRequest ) throws IOException
-    {
-        pwmRequest.getPwmDomain().getPwNotifyService().executeJob();
-        pwmRequest.outputJsonResult( RestResultBean.forSuccessMessage( pwmRequest, Message.Success_Unknown ) );
-        return ProcessStatus.Halt;
-    }
-
-    public enum LogDisplayType
-    {
-        grid,
-        lines,
-    }
-
-    @ActionHandler( action = "readLogData" )
-    public ProcessStatus readLogData( final PwmRequest pwmRequest ) throws IOException, PwmUnrecoverableException
-    {
-        final LocalDBLogger localDBLogger = pwmRequest.getPwmApplication().getLocalDBLogger();
-
-        final LogDisplayType logDisplayType;
-        final LocalDBSearchQuery searchParameters;
-        {
-            final Map<String, String> inputMap = pwmRequest.readBodyAsJsonStringMap( PwmHttpRequestWrapper.Flag.BypassValidation );
-            final int eventCount = Integer.parseInt( inputMap.getOrDefault( "count", "0" ) );
-            final TimeDuration maxTimeSeconds = TimeDuration.of( Integer.parseInt( inputMap.getOrDefault( "maxTime", "5" ) ), TimeDuration.Unit.SECONDS );
-            final String username = inputMap.getOrDefault( "username", "" );
-            final String text = inputMap.getOrDefault( "text", "" );
-            final PwmLogLevel logLevel = JavaHelper.readEnumFromString( PwmLogLevel.class, PwmLogLevel.TRACE, inputMap.get( "level" ) );
-            final LocalDBLogger.EventType logType = JavaHelper.readEnumFromString( LocalDBLogger.EventType.class, LocalDBLogger.EventType.Both, inputMap.get( "type" ) );
-            logDisplayType = JavaHelper.readEnumFromString( LogDisplayType.class, LogDisplayType.grid, inputMap.get( "displayType" ) );
-
-            searchParameters = LocalDBSearchQuery.builder()
-                    .minimumLevel( logLevel )
-                    .maxEvents( eventCount )
-                    .username( username )
-                    .text( text )
-                    .maxQueryTime( maxTimeSeconds )
-                    .eventType( logType )
-                    .build();
-        }
-
-        final LocalDBSearchResults searchResults = localDBLogger.readStoredEvents( searchParameters );
-
-        final LinkedHashMap<String, Object> returnData = new LinkedHashMap<>(  );
-        if ( logDisplayType == LogDisplayType.grid )
-        {
-            final ArrayList<PwmLogEvent> pwmLogEvents = new ArrayList<>();
-            while ( searchResults.hasNext() )
-            {
-                pwmLogEvents.add( searchResults.next() );
-            }
-            returnData.put( "records", pwmLogEvents );
-        }
-        else if ( logDisplayType == LogDisplayType.lines )
-        {
-            final ArrayList<String> pwmLogEvents = new ArrayList<>();
-            while ( searchResults.hasNext() )
-            {
-                pwmLogEvents.add( searchResults.next().toLogString() );
-            }
-            returnData.put( "records", pwmLogEvents );
-        }
-        returnData.put( "display", logDisplayType );
-        returnData.put( "size", searchResults.getReturnedEvents() );
-        returnData.put( "duration", searchResults.getSearchTime() );
-        pwmRequest.outputJsonResult( RestResultBean.withData( returnData, Map.class ) );
-
-        return ProcessStatus.Halt;
-    }
-
-    public enum LogDownloadType
-    {
-        plain,
-        csv,
-        json,
-    }
-
-    public enum LogDownloadCompression
-    {
-        none,
-        zip,
-        gzip,
-    }
-
-    @ActionHandler( action = "downloadLogData" )
-    public ProcessStatus downloadLogData( final PwmRequest pwmRequest ) throws IOException, PwmUnrecoverableException
-    {
-        final LocalDBLogger localDBLogger = pwmRequest.getPwmApplication().getLocalDBLogger();
-
-        final LogDownloadType logDownloadType = JavaHelper.readEnumFromString( LogDownloadType.class, LogDownloadType.plain, pwmRequest.readParameterAsString( "downloadType" ) );
-
-        final LocalDBSearchQuery searchParameters = LocalDBSearchQuery.builder()
-                .minimumLevel( PwmLogLevel.TRACE )
-                .eventType( LocalDBLogger.EventType.Both )
-                .build();
-
-        final LocalDBSearchResults searchResults = localDBLogger.readStoredEvents( searchParameters );
-
-        final String compressFileNameSuffix;
-        final HttpContentType compressedContentType;
-        final Writer writer;
-        {
-            final LogDownloadCompression logDownloadCompression = JavaHelper.readEnumFromString(
-                    LogDownloadCompression.class,
-                    AdminServlet.LogDownloadCompression.none,
-                    pwmRequest.readParameterAsString( "compressionType" ) );
-
-            final OutputStream compressedStream;
-
-            switch ( logDownloadCompression )
-            {
-                case zip:
-                    final ZipOutputStream zipOutputStream = new ZipOutputStream( pwmRequest.getPwmResponse().getOutputStream() );
-                    zipOutputStream.putNextEntry( new ZipEntry( "debug.txt"  ) );
-                    compressedStream = zipOutputStream;
-                    compressFileNameSuffix = ".zip";
-                    compressedContentType = HttpContentType.zip;
-                    break;
-
-                case gzip:
-                    compressedStream = new GZIPOutputStream( pwmRequest.getPwmResponse().getOutputStream() );
-                    compressFileNameSuffix = ".gz";
-                    compressedContentType = HttpContentType.gzip;
-                    break;
-
-                default:
-                    compressedStream = pwmRequest.getPwmResponse().getOutputStream();
-                    compressFileNameSuffix = "";
-                    compressedContentType = null;
-            }
-            writer = new OutputStreamWriter( compressedStream, PwmConstants.DEFAULT_CHARSET );
-        }
-
-        switch ( logDownloadType )
-        {
-            case plain:
-            {
-                while ( searchResults.hasNext() )
-                {
-                    writer.write( searchResults.next().toLogString( true ) );
-                    writer.write( "\n" );
-                    pwmRequest.getPwmResponse().markAsDownload(
-                            compressedContentType != null ? compressedContentType : HttpContentType.plain,
-                            "debug.txt" + compressFileNameSuffix );
-                }
-            }
-            break;
-
-            case csv:
-            {
-                pwmRequest.getPwmResponse().markAsDownload(
-                        compressedContentType != null ? compressedContentType : HttpContentType.csv,
-                        "debug.csv" + compressFileNameSuffix );
-                while ( searchResults.hasNext() )
-                {
-                    writer.write( searchResults.next().toCsvLine( ) );
-                    writer.write( "\n" );
-                }
-            }
-            break;
-
-            case json:
-            {
-                final JsonProvider jsonProvider = JsonFactory.get();
-                pwmRequest.getPwmResponse().markAsDownload(
-                        compressedContentType != null ? compressedContentType : HttpContentType.json,
-                        "debug.json" + compressFileNameSuffix );
-                while ( searchResults.hasNext() )
-                {
-                    writer.write( jsonProvider.serialize( searchResults.next(), PwmLogEvent.class ) );
-                    writer.write( "\n" );
-                }
-            }
-            break;
-
-            default:
-                PwmUtil.unhandledSwitchStatement( logDownloadType );
-
-        }
-
-        writer.close();
-
-        return ProcessStatus.Halt;
-    }
-
-    @Value
-    public static class PwNotifyStatusBean implements Serializable
-    {
-        private List<DisplayElement> statusData;
-        private boolean enableStartButton;
-    }
-
-}
->>>>>>> 7639e46f
+}