/*
 * Password Management Servlets (PWM)
 * http://www.pwm-project.org
 *
 * Copyright (c) 2006-2009 Novell, Inc.
 * Copyright (c) 2009-2020 The PWM Project
 *
 * Licensed under the Apache License, Version 2.0 (the "License");
 * you may not use this file except in compliance with the License.
 * You may obtain a copy of the License at
 *
 *     http://www.apache.org/licenses/LICENSE-2.0
 *
 * Unless required by applicable law or agreed to in writing, software
 * distributed under the License is distributed on an "AS IS" BASIS,
 * WITHOUT WARRANTIES OR CONDITIONS OF ANY KIND, either express or implied.
 * See the License for the specific language governing permissions and
 * limitations under the License.
 */


package password.pwm.svc.email;

import com.sun.mail.smtp.SMTPSendFailedException;
import com.sun.mail.util.MailSSLSocketFactory;
import password.pwm.AppProperty;
import password.pwm.PwmConstants;
import password.pwm.bean.EmailItemBean;
import password.pwm.config.Configuration;
import password.pwm.config.PwmSetting;
import password.pwm.config.option.SmtpServerType;
import password.pwm.config.profile.EmailServerProfile;
import password.pwm.error.PwmError;
import password.pwm.error.PwmUnrecoverableException;
import password.pwm.health.HealthMessage;
import password.pwm.health.HealthRecord;
import password.pwm.http.HttpContentType;
import password.pwm.util.PasswordData;
import password.pwm.util.java.JavaHelper;
import password.pwm.util.java.StringUtil;
import password.pwm.util.java.TimeDuration;
import password.pwm.util.logging.PwmLogger;
import password.pwm.util.macro.MacroMachine;
import password.pwm.util.secure.PwmTrustManager;
import password.pwm.util.secure.CertificateReadingTrustManager;
import password.pwm.util.secure.X509Utils;

import javax.mail.Message;
import javax.mail.MessagingException;
import javax.mail.Transport;
import javax.mail.internet.AddressException;
import javax.mail.internet.InternetAddress;
import javax.mail.internet.MimeBodyPart;
import javax.mail.internet.MimeMessage;
import javax.mail.internet.MimeMultipart;
import javax.net.ssl.TrustManager;
import java.io.IOException;
import java.io.UnsupportedEncodingException;
import java.security.cert.X509Certificate;
import java.time.Instant;
import java.util.ArrayList;
import java.util.Collection;
import java.util.Collections;
import java.util.Date;
import java.util.List;
import java.util.Map;
import java.util.Optional;
import java.util.Properties;
import java.util.Set;

public class EmailServerUtil
{
    private static final PwmLogger LOGGER = PwmLogger.forClass( EmailServerUtil.class );

    static List<EmailServer> makeEmailServersMap( final Configuration configuration )
            throws PwmUnrecoverableException
    {
        final List<EmailServer> returnObj = new ArrayList<>(  );

        final Collection<EmailServerProfile> profiles = configuration.getEmailServerProfiles().values();

        for ( final EmailServerProfile profile : profiles )
        {
            final TrustManager[] trustManager = trustManagerForProfile( configuration, profile );

            final Optional<EmailServer> emailServer = makeEmailServer( configuration, profile, trustManager );

            emailServer.ifPresent( returnObj::add );
        }

        return returnObj;
    }

    public static Optional<EmailServer> makeEmailServer(
            final Configuration configuration,
            final EmailServerProfile profile,
            final TrustManager[] trustManagers
    )
            throws PwmUnrecoverableException
    {
        final String id = profile.getIdentifier();
        final String address = profile.readSettingAsString( PwmSetting.EMAIL_SERVER_ADDRESS );
        final int port = (int) profile.readSettingAsLong( PwmSetting.EMAIL_SERVER_PORT );
        final String username = profile.readSettingAsString( PwmSetting.EMAIL_USERNAME );
        final PasswordData password = profile.readSettingAsPassword( PwmSetting.EMAIL_PASSWORD );

        final SmtpServerType smtpServerType = profile.readSettingAsEnum( PwmSetting.EMAIL_SERVER_TYPE, SmtpServerType.class );
        if ( !StringUtil.isEmpty( address )
                && port > 0
        )
        {
            final TrustManager[] effectiveTrustManagers = trustManagers == null
                    ? trustManagerForProfile( configuration, profile )
                    : trustManagers;
            final Properties properties = makeJavaMailProps( configuration, profile, effectiveTrustManagers );
            final javax.mail.Session session = javax.mail.Session.getInstance( properties, null );
            return Optional.of( EmailServer.builder()
                    .id( id )
                    .host( address )
                    .port( port )
                    .username( username )
                    .password( password )
                    .javaMailProps( properties )
                    .session( session )
                    .type( smtpServerType )
                    .build() );
        }
        else
        {
            LOGGER.warn( () -> "discarding incompletely configured email address for smtp server profile " + id );
        }

        return Optional.empty();
    }

    private static TrustManager[] trustManagerForProfile( final Configuration configuration, final EmailServerProfile emailServerProfile )
            throws PwmUnrecoverableException
    {
        final List<X509Certificate> configuredCerts = emailServerProfile.readSettingAsCertificate( PwmSetting.EMAIL_SERVER_CERTS );
        if ( JavaHelper.isEmpty( configuredCerts ) )
        {
            return X509Utils.getDefaultJavaTrustManager( configuration );
        }
        final TrustManager certMatchingTrustManager = PwmTrustManager.createPwmTrustManager( configuration, configuredCerts );
        return new TrustManager[]
                {
                        certMatchingTrustManager,
                };
    }


    private static Properties makeJavaMailProps(
            final Configuration config,
            final EmailServerProfile profile,
            final TrustManager[] trustManager
    )
            throws PwmUnrecoverableException
    {
        //Create a properties item to start setting up the mail
        final Properties properties = new Properties();

        //Specify the desired SMTP server
        final String address = profile.readSettingAsString( PwmSetting.EMAIL_SERVER_ADDRESS );
        properties.put( "mail.smtp.host", address );

        //Specify SMTP server port
        final int port = (int) profile.readSettingAsLong( PwmSetting.EMAIL_SERVER_PORT );
        properties.put( "mail.smtp.port", port );
        properties.put( "mail.smtp.socketFactory.port", port );

        //set connection properties
        properties.put( "mail.smtp.connectiontimeout", JavaHelper.silentParseInt( config.readAppProperty( AppProperty.SMTP_IO_CONNECT_TIMEOUT ), 10_000 ) );
        properties.put( "mail.smtp.timeout", JavaHelper.silentParseInt( config.readAppProperty( AppProperty.SMTP_IO_CONNECT_TIMEOUT ), 30_000 ) );

        properties.put( "mail.smtp.sendpartial", true );

        try
        {
            final SmtpServerType smtpServerType = profile.readSettingAsEnum( PwmSetting.EMAIL_SERVER_TYPE, SmtpServerType.class );
            if ( smtpServerType == SmtpServerType.START_TLS )
            {
                    properties.put( "mail.smtp.starttls.enable", true );
                    properties.put( "mail.smtp.starttls.required", true );
            }
            else if ( smtpServerType == SmtpServerType.SMTPS )
            {
                    final MailSSLSocketFactory mailSSLSocketFactory = new MailSSLSocketFactory();
                    mailSSLSocketFactory.setTrustManagers( trustManager );

                    properties.put( "mail.smtp.ssl.enable", true );
                    properties.put( "mail.smtp.ssl.checkserveridentity", true );
                    properties.put( "mail.smtp.socketFactory.fallback", false );
                    properties.put( "mail.smtp.ssl.socketFactory", mailSSLSocketFactory );
                    properties.put( "mail.smtp.ssl.socketFactory.port", port );
            }
<<<<<<< HEAD
=======

            final MailSSLSocketFactory mailSSLSocketFactory = new MailSSLSocketFactory();
            mailSSLSocketFactory.setTrustManagers( trustManager );
            properties.put( "mail.smtp.ssl.socketFactory", mailSSLSocketFactory );

            if ( smtpServerType == SmtpServerType.SMTPS )
            {
                properties.put( "mail.smtp.ssl.enable", true );
                properties.put( "mail.smtp.ssl.checkserveridentity", true );
                properties.put( "mail.smtp.socketFactory.fallback", false );
                properties.put( "mail.smtp.ssl.socketFactory.port", port );
            }
            else if ( smtpServerType == SmtpServerType.START_TLS )
            {
                properties.put( "mail.smtp.starttls.enable", true );
                properties.put( "mail.smtp.starttls.required", true );
            }
>>>>>>> ea543c22
        }
        catch ( final Exception e )
        {
            final String msg = "unable to create message transport properties: " + e.getMessage();
            throw new PwmUnrecoverableException( PwmError.CONFIG_FORMAT_ERROR, msg );
        }

        //Specify configured advanced settings.
        final Map<String, String> advancedSettingValues = StringUtil.convertStringListToNameValuePair( config.readSettingAsStringArray( PwmSetting.EMAIL_ADVANCED_SETTINGS ), "=" );
        properties.putAll( advancedSettingValues );

        return properties;
    }

    private static InternetAddress makeInternetAddress( final String input )
            throws AddressException
    {
        if ( input == null )
        {
            return null;
        }

        if ( input.matches( "^.*<.*>$" ) )
        {
            // check for format like: John Doe <jdoe@example.com>
            final String[] splitString = input.split( "<|>" );
            if ( splitString.length < 2 )
            {
                return new InternetAddress( input );
            }

            final InternetAddress address = new InternetAddress();
            address.setAddress( splitString[ 1 ].trim() );
            try
            {
                address.setPersonal( splitString[ 0 ].trim(), PwmConstants.DEFAULT_CHARSET.toString() );
            }
            catch ( final UnsupportedEncodingException e )
            {
                LOGGER.error( () -> "unsupported encoding error while parsing internet address '" + input + "', error: " + e.getMessage() );
            }
            return address;
        }
        return new InternetAddress( input );
    }

    static EmailItemBean applyMacrosToEmail( final EmailItemBean emailItem, final MacroMachine macroMachine )
    {
        final EmailItemBean expandedEmailItem;
        expandedEmailItem = new EmailItemBean(
                macroMachine.expandMacros( emailItem.getTo() ),
                macroMachine.expandMacros( emailItem.getFrom() ),
                macroMachine.expandMacros( emailItem.getSubject() ),
                macroMachine.expandMacros( emailItem.getBodyPlain() ),
                macroMachine.expandMacros( emailItem.getBodyHtml() )
        );
        return expandedEmailItem;
    }

    static EmailItemBean newEmailToAddress( final EmailItemBean emailItem, final String toAddress )
    {
        final EmailItemBean expandedEmailItem;
        expandedEmailItem = new EmailItemBean(
                toAddress,
                emailItem.getFrom(),
                emailItem.getSubject(),
                emailItem.getBodyPlain(),
                emailItem.getBodyHtml()
        );
        return expandedEmailItem;
    }

    static boolean examineSendFailure( final Exception e, final Set<Integer> retyableStatusCodes )
    {
        if ( e != null )
        {
            {
                final Optional<IOException> optionalIoException = JavaHelper.extractNestedExceptionType( e, IOException.class );
                if ( optionalIoException.isPresent() )
                {
                    LOGGER.trace( () -> "message send failure cause is due to an I/O error: " + optionalIoException.get().getMessage() );
                    return true;
                }
            }

            {
                final Optional<SMTPSendFailedException> optionalSmtpSendFailedException = JavaHelper.extractNestedExceptionType( e, SMTPSendFailedException.class );
                if ( optionalSmtpSendFailedException.isPresent() )
                {
                    final SMTPSendFailedException smtpSendFailedException = optionalSmtpSendFailedException.get();
                    final int returnCode = smtpSendFailedException.getReturnCode();
                    LOGGER.trace( () -> "message send failure cause is due to server response code: " + returnCode );
                    if ( retyableStatusCodes.contains( returnCode ) )
                    {
                        return true;
                    }
                }
            }

            if ( e instanceof PwmUnrecoverableException )
            {
                return ( ( PwmUnrecoverableException ) e ).getError() == PwmError.ERROR_SERVICE_UNREACHABLE;
            }
        }
        return false;
    }

    public static List<Message> convertEmailItemToMessages(
            final EmailItemBean emailItemBean,
            final Configuration config,
            final EmailServer emailServer
    )
            throws MessagingException
    {
        final List<Message> messages = new ArrayList<>();
        final boolean hasPlainText = emailItemBean.getBodyPlain() != null && emailItemBean.getBodyPlain().length() > 0;
        final boolean hasHtml = emailItemBean.getBodyHtml() != null && emailItemBean.getBodyHtml().length() > 0;
        final String subjectEncodingCharset = config.readAppProperty( AppProperty.SMTP_SUBJECT_ENCODING_CHARSET );

        // create a new Session object for the messagejavamail
        final String emailTo = emailItemBean.getTo();
        if ( emailTo != null )
        {
            final InternetAddress[] recipients = InternetAddress.parse( emailTo );
            for ( final InternetAddress recipient : recipients )
            {
                final MimeMessage message = new MimeMessage( emailServer.getSession() );
                message.setFrom( makeInternetAddress( emailItemBean.getFrom() ) );
                message.setRecipient( Message.RecipientType.TO, recipient );
                {
                    if ( subjectEncodingCharset != null && !subjectEncodingCharset.isEmpty() )
                    {
                        message.setSubject( emailItemBean.getSubject(), subjectEncodingCharset );
                    }
                    else
                    {
                        message.setSubject( emailItemBean.getSubject() );
                    }
                }
                message.setSentDate( new Date() );

                if ( hasPlainText && hasHtml )
                {
                    final MimeMultipart content = new MimeMultipart( "alternative" );
                    final MimeBodyPart text = new MimeBodyPart();
                    final MimeBodyPart html = new MimeBodyPart();
                    text.setContent( emailItemBean.getBodyPlain(), HttpContentType.plain.getHeaderValueWithEncoding() );
                    html.setContent( emailItemBean.getBodyHtml(), HttpContentType.html.getHeaderValueWithEncoding() );
                    content.addBodyPart( text );
                    content.addBodyPart( html );
                    message.setContent( content );
                }
                else if ( hasPlainText )
                {
                    message.setContent( emailItemBean.getBodyPlain(), HttpContentType.plain.getHeaderValueWithEncoding() );
                }
                else if ( hasHtml )
                {
                    message.setContent( emailItemBean.getBodyHtml(), HttpContentType.html.getHeaderValueWithEncoding() );
                }

                messages.add( message );
            }
        }

        return messages;
    }

    static Transport makeSmtpTransport( final EmailServer server )
            throws MessagingException, PwmUnrecoverableException
    {
        final Instant startTime = Instant.now();
        // Login to SMTP server first if both username and password is given
        final boolean authenticated = !StringUtil.isEmpty( server.getUsername() ) && server.getPassword() != null;

        final Transport transport = server.getSession().getTransport( );

        if ( authenticated )
        {
            // create a new Session object for the message
            transport.connect(
                    server.getHost(),
                    server.getPort(),
                    server.getUsername(),
                    server.getPassword().getStringValue()
            );
        }
        else
        {
            transport.connect();
        }

        LOGGER.debug( () -> "connected to " + server.toDebugString() + " " + ( authenticated ? "(authenticated)" : "(unauthenticated)" ),
                () -> TimeDuration.fromCurrent( startTime ) );

        return transport;
    }


    public static List<X509Certificate> readCertificates( final Configuration configuration, final String profile )
            throws PwmUnrecoverableException
    {
        final EmailServerProfile emailServerProfile = configuration.getEmailServerProfiles().get( profile );
        final CertificateReadingTrustManager certReaderTm = CertificateReadingTrustManager.newCertReaderTrustManager(
                configuration,
                X509Utils.ReadCertificateFlag.ReadOnlyRootCA );
        final TrustManager[] trustManagers =  new TrustManager[]
                {
                        certReaderTm,
                };
        final Optional<EmailServer> emailServer = makeEmailServer( configuration, emailServerProfile, trustManagers );
        if ( emailServer.isPresent() )
        {
            try ( Transport transport = makeSmtpTransport( emailServer.get() ) )
            {
                return certReaderTm.getCertificates();
            }
            catch ( final Exception e )
            {
                final String exceptionMessage = JavaHelper.readHostileExceptionMessage( e );
                final String errorMsg = "error connecting to secure server while reading SMTP certificates: " + exceptionMessage;
                LOGGER.debug( () -> errorMsg );
                throw new PwmUnrecoverableException( PwmError.ERROR_SERVICE_UNREACHABLE, errorMsg );
            }
        }

        return Collections.emptyList();
    }

    static List<HealthRecord> checkAllConfiguredServers( final List<EmailServer> emailServers )
    {
        final List<HealthRecord> records = new ArrayList<>();
        for ( final EmailServer emailServer : emailServers )
        {
            try
            {
                final Transport transport = EmailServerUtil.makeSmtpTransport( emailServer );
                if ( !transport.isConnected() )
                {
                    records.add( HealthRecord.forMessage( HealthMessage.Email_ConnectFailure, emailServer.getId(), "unable to connect" ) );
                }
                transport.close();
            }
            catch ( final Exception e )
            {
                records.add( HealthRecord.forMessage( HealthMessage.Email_ConnectFailure, emailServer.getId(), e.getMessage() ) );
            }
        }

        return Collections.unmodifiableList( records );
    }
}<|MERGE_RESOLUTION|>--- conflicted
+++ resolved
@@ -177,31 +177,11 @@
         try
         {
             final SmtpServerType smtpServerType = profile.readSettingAsEnum( PwmSetting.EMAIL_SERVER_TYPE, SmtpServerType.class );
-            if ( smtpServerType == SmtpServerType.START_TLS )
-            {
-                    properties.put( "mail.smtp.starttls.enable", true );
-                    properties.put( "mail.smtp.starttls.required", true );
-            }
-            else if ( smtpServerType == SmtpServerType.SMTPS )
-            {
-                    final MailSSLSocketFactory mailSSLSocketFactory = new MailSSLSocketFactory();
-                    mailSSLSocketFactory.setTrustManagers( trustManager );
-
-                    properties.put( "mail.smtp.ssl.enable", true );
-                    properties.put( "mail.smtp.ssl.checkserveridentity", true );
-                    properties.put( "mail.smtp.socketFactory.fallback", false );
-                    properties.put( "mail.smtp.ssl.socketFactory", mailSSLSocketFactory );
-                    properties.put( "mail.smtp.ssl.socketFactory.port", port );
-            }
-<<<<<<< HEAD
-=======
-
-            final MailSSLSocketFactory mailSSLSocketFactory = new MailSSLSocketFactory();
-            mailSSLSocketFactory.setTrustManagers( trustManager );
-            properties.put( "mail.smtp.ssl.socketFactory", mailSSLSocketFactory );
-
             if ( smtpServerType == SmtpServerType.SMTPS )
             {
+                final MailSSLSocketFactory mailSSLSocketFactory = new MailSSLSocketFactory();
+                mailSSLSocketFactory.setTrustManagers( trustManager );
+                properties.put( "mail.smtp.ssl.socketFactory", mailSSLSocketFactory );
                 properties.put( "mail.smtp.ssl.enable", true );
                 properties.put( "mail.smtp.ssl.checkserveridentity", true );
                 properties.put( "mail.smtp.socketFactory.fallback", false );
@@ -212,7 +192,11 @@
                 properties.put( "mail.smtp.starttls.enable", true );
                 properties.put( "mail.smtp.starttls.required", true );
             }
->>>>>>> ea543c22
+        }
+        catch ( final Exception e )
+        {
+            final String msg = "unable to create message transport properties: " + e.getMessage();
+            throw new PwmUnrecoverableException( PwmError.CONFIG_FORMAT_ERROR, msg );
         }
         catch ( final Exception e )
         {
