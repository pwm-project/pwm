/*
 * Password Management Servlets (PWM)
 * http://www.pwm-project.org
 *
 * Copyright (c) 2006-2009 Novell, Inc.
 * Copyright (c) 2009-2021 The PWM Project
 *
 * Licensed under the Apache License, Version 2.0 (the "License");
 * you may not use this file except in compliance with the License.
 * You may obtain a copy of the License at
 *
 *     http://www.apache.org/licenses/LICENSE-2.0
 *
 * Unless required by applicable law or agreed to in writing, software
 * distributed under the License is distributed on an "AS IS" BASIS,
 * WITHOUT WARRANTIES OR CONDITIONS OF ANY KIND, either express or implied.
 * See the License for the specific language governing permissions and
 * limitations under the License.
 */

package password.pwm.util;

import lombok.Builder;
import lombok.Value;
import org.apache.commons.text.WordUtils;
import password.pwm.AppProperty;
<<<<<<< HEAD
=======
import password.pwm.PwmApplication;
import password.pwm.PwmDomain;
>>>>>>> d1056a2d
import password.pwm.PwmConstants;
import password.pwm.PwmDomain;
import password.pwm.bean.EmailItemBean;
import password.pwm.config.DomainConfig;
import password.pwm.config.PwmSetting;
import password.pwm.error.PwmUnrecoverableException;
import password.pwm.health.HealthRecord;
import password.pwm.i18n.Display;
import password.pwm.svc.PwmService;
import password.pwm.util.java.CollectionUtil;
import password.pwm.util.java.PwmTimeUtil;
import password.pwm.util.java.StringUtil;
import password.pwm.util.java.TimeDuration;
import password.pwm.util.logging.PwmLogger;
import password.pwm.util.macro.MacroRequest;

import java.time.Instant;
import java.util.Collection;
import java.util.LinkedHashMap;
import java.util.List;
import java.util.Locale;
import java.util.Map;
import java.util.TreeMap;

public class DailySummaryJob implements Runnable
{
    private static final PwmLogger LOGGER = PwmLogger.forClass( DailySummaryJob.class );

    private final PwmApplication pwmApplication;

    public DailySummaryJob( final PwmApplication pwmDomain )
    {
        this.pwmApplication = pwmDomain;
    }

    @Value
    @Builder
    static class DailySummaryJobSettings
    {
        private final boolean reportingEnableDailyJob;
        private final boolean dailySummaryJobsEnabled;
        private final List<String> toAddress;
        private final String fromAddress;
        private final String siteUrl;

        static DailySummaryJobSettings fromConfig( final DomainConfig config )
        {
            return DailySummaryJobSettings.builder()
                    .dailySummaryJobsEnabled( config.getAppConfig().readSettingAsBoolean( PwmSetting.EVENTS_ALERT_DAILY_SUMMARY ) )
                    .toAddress( config.getAppConfig().readSettingAsStringArray( PwmSetting.AUDIT_EMAIL_SYSTEM_TO ) )
                    .fromAddress( config.getAppConfig().readAppProperty( AppProperty.AUDIT_EVENTS_EMAILFROM ) )
                    .siteUrl( config.getAppConfig().readSettingAsString( PwmSetting.PWM_SITE_URL ) )
                    .reportingEnableDailyJob( config.getAppConfig().readSettingAsBoolean( PwmSetting.REPORTING_ENABLE_DAILY_JOB ) )
                    .build();
        }
    }

    @Override
    public void run()
    {
        for ( final PwmDomain pwmDomain : pwmApplication.domains().values() )
        {
            final DailySummaryJobSettings dailySummaryJobSettings = DailySummaryJobSettings.fromConfig( pwmDomain.getConfig() );
            try
            {
                alertDailyStats( pwmDomain, dailySummaryJobSettings );
            }
            catch ( final Exception e )
            {
                LOGGER.error( () -> "error while generating daily alert statistics: " + e.getMessage() );
            }
    }
    }

    private static void alertDailyStats(
        final PwmDomain pwmDomain,
        final DailySummaryJobSettings settings
    )
            throws PwmUnrecoverableException
    {
        if ( !checkIfEnabled( pwmDomain, settings ) )
        {
            LOGGER.trace( () -> "skipping daily summary alert job, setting "
                    + PwmSetting.EVENTS_ALERT_DAILY_SUMMARY.toMenuLocationDebug( null, PwmConstants.DEFAULT_LOCALE )
                    + " not configured" );
            return;
        }

        if ( pwmDomain.getStatisticsManager().status() != PwmService.STATUS.OPEN )
        {
            LOGGER.debug( () -> "skipping daily summary alert job, statistics service is not open" );
            return;
        }

        final Map<String, String> dailyStatistics = pwmDomain.getStatisticsManager().dailyStatisticsAsLabelValueMap();

        final Locale locale = PwmConstants.DEFAULT_LOCALE;

        for ( final String toAddress : settings.getToAddress() )
        {
            final String fromAddress = settings.getFromAddress();
            final String subject = Display.getLocalizedMessage( locale, Display.Title_Application, pwmDomain.getConfig() ) + " - Daily Summary";
            final StringBuilder textBody = new StringBuilder();
            final StringBuilder htmlBody = new StringBuilder();
            makeEmailBody( pwmDomain, settings, dailyStatistics, locale, textBody, htmlBody );
            final EmailItemBean emailItem = new EmailItemBean( toAddress, fromAddress, subject, textBody.toString(), htmlBody.toString() );
            LOGGER.debug( () -> "sending daily summary email to " + toAddress );
            pwmDomain.getPwmApplication().getEmailQueue().submitEmail( emailItem, null, MacroRequest.forNonUserSpecific( pwmDomain.getPwmApplication(), null ) );
        }
    }

    private static void makeEmailBody(
            final PwmDomain pwmDomain,
            final DailySummaryJobSettings settings,
            final Map<String, String> dailyStatistics,
            final Locale locale,
            final StringBuilder textBody,
            final StringBuilder htmlBody )
    {
        htmlBody.append( htmlHeader() );

        {
            // server info
            final Map<String, String> metadata = new LinkedHashMap<>();
            metadata.put( "Instance ID", pwmDomain.getPwmApplication().getInstanceID() );
            metadata.put( "Site URL", settings.getSiteUrl() );
            metadata.put( "Timestamp", StringUtil.toIsoDate( Instant.now() ) );
            metadata.put( "Up Time", PwmTimeUtil.asLongString( TimeDuration.fromCurrent( pwmDomain.getPwmApplication().getStartupTime() ) ) );

            for ( final Map.Entry<String, String> entry : metadata.entrySet() )
            {
                final String key = entry.getKey();
                final String value = entry.getValue();
                htmlBody.append( key ).append( ": " ).append( value ).append( "<br/>" );
                textBody.append( key ).append( ": " ).append( value ).append( '\n' );
            }
        }

        textBody.append( '\n' );
        htmlBody.append( "<br/>" );

        {
            // health check data
            final Collection<HealthRecord> healthRecords = pwmDomain.getPwmApplication().getHealthMonitor().getHealthRecords();
            textBody.append( "-- Health Check Results --\n" );
            htmlBody.append( "<h2>Health Check Results</h2>" );

            htmlBody.append( "<table border='1'>" );
            for ( final HealthRecord record : healthRecords )
            {
                htmlBody.append( "<tr><td class='key'>" ).append( record.getTopic( PwmConstants.DEFAULT_LOCALE, pwmDomain.getConfig() ) ).append( "</td>" );

                {
                    final String color;
                    switch ( record.getStatus() )
                    {
                        case GOOD:
                            color = "#8ced3f";
                            break;
                        case CAUTION:
                            color = "#FFCD59";
                            break;
                        case WARN:
                            color = "#d20734";
                            break;
                        default:
                            color = "white";
                    }
                    htmlBody.append( "<td bgcolor='" ).append( color ).append( "'>" ).append( record.getStatus() ).append( "</td>" );
                }

                htmlBody.append( "<td>" ).append( record.getDetail( PwmConstants.DEFAULT_LOCALE, pwmDomain.getConfig() ) ).append( "</td></tr>" );
            }
            htmlBody.append( "</table>" );


            final int wrapLineLength = 120;
            for ( final HealthRecord record : healthRecords )
            {
                {
                    final String wrappedLine = wrapText( record.getStatus().getDescription( locale,
                            pwmDomain.getConfig() ) + ": " + record.getTopic( PwmConstants.DEFAULT_LOCALE,
                            pwmDomain.getConfig() ) + " - " + stripHtmlTags(
                            record.getDetail( PwmConstants.DEFAULT_LOCALE, pwmDomain.getConfig() ) ), wrapLineLength );
                    textBody.append( wrappedLine ).append( '\n' );
                }
            }
        }

        textBody.append( '\n' );
        htmlBody.append( "<br/>" );

        if ( settings.isReportingEnableDailyJob() )
        {


            /*
            final List<ReportSummaryData.PresentationRow> summaryData = pwmDomain.getPwmApplication().getReportService()

                    .getSummaryData().asPresentableCollection( pwmDomain.getPwmApplication().getConfig(), locale );

            textBody.append( "-- Directory Report Summary --\n" );
            for ( final ReportSummaryData.PresentationRow record : summaryData )
            {
                textBody.append( record.getLabel() ).append( ": " ).append( record.getCount() );
                if ( record.getPct() != null && !record.getPct().isEmpty() )
                {
                    textBody.append( " (" ).append( record.getPct() ).append( ')' );
                }
                textBody.append( '\n' );
            }

            htmlBody.append( "<h2>Directory Report Summary</h2>" );

            htmlBody.append( "<table border='1'>" );
            for ( final ReportSummaryData.PresentationRow record : summaryData )
            {
                htmlBody.append( "<tr>" );
                htmlBody.append( "<td class='key'>" ).append( record.getLabel() ).append( "</td>" );
                htmlBody.append( "<td>" ).append( record.getCount() ).append( "</td>" );
                htmlBody.append( "<td>" ).append( record.getPct() == null ? "" : record.getPct() ).append( "</td>" );
                htmlBody.append( "</tr>" );
            }
            htmlBody.append( "</table>" );
            */
        }

        textBody.append( '\n' );
        htmlBody.append( "<br/>" );

        if ( dailyStatistics != null && !dailyStatistics.isEmpty() )
        {
            // statistics
            htmlBody.append( "<h2>Daily Statistics</h2>" );
            textBody.append( "--Daily Statistics--\n" );
            final Map<String, String> sortedStats = new TreeMap<>( dailyStatistics );

            htmlBody.append( "<table border='1'>" );
            for ( final String key : sortedStats.keySet() )
            {
                final String value = dailyStatistics.get( key );
                textBody.append( key ).append( ": " ).append( value ).append( '\n' );
                htmlBody.append( "<tr><td class='key'>" ).append( key ).append( "</td><td>" ).append( value ).append( "</td></tr>" );
            }
            htmlBody.append( "</table>" );
        }

        htmlBody.append( "</body></html>" );

    }

    private static boolean checkIfEnabled( final PwmDomain pwmDomain, final DailySummaryJobSettings settings )
    {
        if ( pwmDomain == null )
        {
            return false;
        }

        if ( pwmDomain.getConfig() == null )
        {
            return false;
        }

        final List<String> toAddress = settings.getToAddress();
        final String fromAddress = settings.getFromAddress();

        if ( CollectionUtil.isEmpty( toAddress ) || StringUtil.isEmpty( toAddress.get( 0 ) ) )
        {
            return false;
        }

        if ( StringUtil.isEmpty( fromAddress ) )
        {
            return false;
        }

        return settings.isDailySummaryJobsEnabled();
    }

    private static String stripHtmlTags( final String input )
    {
        return input == null ? "" : input.replaceAll( "\\<.*?>", "" );
    }

    private static String wrapText( final String input, final int length )
    {
        final String output = WordUtils.wrap( input, length );
        return output.replace( "\n", "\n   " );
    }

    private static String htmlHeader()
    {
        return "<html><head>"
                + "<style type='text/css'"
                + "\n"
                + "html, body { font-family:Arial, Helvetica, sans-serif; color:#333333; font-size:12px; height:100%; margin:0 }\n"
                + "\n"
                + "a { color:#2D2D2D; text-decoration:underline; font-weight:bold }\n"
                + "p { max-width: 600px; color:#2D2D2D; position:relative; margin-left: auto; margin-right: auto}\n"
                + "hr { float: none; width:100px; position:relative; margin-left:5px; margin-top: 30px; margin-bottom: 30px; }\n"
                + "\n"
                + "h1 { font-size:16px; }\n"
                + "h2 { font-size:14px; }\n"
                + "h3 { font-size:12px; }\n"
                + "\n"
                + "select { font-family:Trebuchet MS, sans-serif; width: 500px }\n"
                + "\n"
                + "table { border-collapse:collapse;  border: 2px solid #D4D4D4; width:100%; margin-left: auto; margin-right: auto }\n"
                + "table td { border: 1px solid #D4D4D4; padding-left: 5px;}\n"
                + "table td.title { text-align:center; font-weight: bold; font-size: 150%; padding-right: 10px; background-color:#DDDDDD }\n"
                + "table td.key { text-align:right; font-weight:bold; padding-right: 10px; width: 200px;}\n"
                + "\n"
                + ".inputfield { width:400px; margin: 5px; height:18px }\n"
                + "\n"
                + "/* main body wrapper, all elements (except footer) should be within wrapper */\n"
                + "#wrapper { width:100%; min-height: 100%; height: auto !important; height: 100%; margin: 0; }\n"
                + "\n"
                + "\n"
                + "/* main content section, all content should be inside a centerbody div */\n"
                + "#centerbody { width:600px; min-width:600px; padding:0; position:relative;"
                + "; margin-left:auto; margin-right:auto; margin-top: 10px; clear:both; padding-bottom:40px;}\n"
                + "\n"
                + "/* all forms use a buttonbar div containing the action buttons */\n"
                + "#buttonbar { margin-top: 30px; width:600px; margin-bottom: 15px; text-align: center}\n"
                + "#buttonbar .btn { font-family:Trebuchet MS, sans-serif; margin-left: 5px; margin-right: 5px; padding: 0 .25em; width: auto; overflow: visible}\n"
                + "\n"
                + "/* used for password complexity meter */\n"
                + "div.progress-container { border: 1px solid #ccc; width: 90px; margin: 2px 5px 2px 0; padding: 1px; float: left; background: white; }\n"
                + "div.progress-container > div { background-color: #ffffff; height: 10px; }\n"
                + "\n"
                + "/* header stuff */\n"
                + "#header         { width:100%; height: 70px; margin: 0; background-image:url('header-gradient.gif') }\n"
                + "#header-page    { width:600px; padding-top:9px; margin-left: auto; margin-right: auto; font-family:Trebuchet MS, sans-serif; font-size:22px; color:#FFFFFF; }\n"
                + "#header-title   { width:600px; margin: auto; font-family:Trebuchet MS, sans-serif; font-size:14px; color:#FFFFFF; }\n"
                + "#header-warning { width:100%; background-color:#FFDC8B; text-align:center; padding-top:4px; padding-bottom:4px }\n"
                + "\n"
                + ".clear { clear:both; }\n"
                + "\n"
                + ".msg-info    { display:block; padding:6px; background-color:#DDDDDD; width: 560px; border-radius:3px; -moz-border-radius:3px}\n"
                + ".msg-error   { display:block; padding:6px; background-color:#FFCD59; width: 560px; border-radius:3px; -moz-border-radius:3px}\n"
                + ".msg-success { display:block; padding:6px; background-color:#EFEFEF; width: 560px; border-radius:3px; -moz-border-radius:3px}\n"
                + "\n"
                + "#footer { position:relative; ;text-align: center; bottom:0; width:100%; color: #BBBBBB; font-size: 11px; height: 30px; margin: 0; margin-top: -30px}\n"
                + "#footer .idle_status { color: #333333; }\n"
                + "\n"
                + "#capslockwarning { font-family: Trebuchet MS, sans-serif; color: #ffffff; font-weight:bold; "
                + "font-variant:small-caps; margin-bottom: 5px; background-color:#d20734; border-radius:3px}\n"
                + "</style></head><body>";
    }
}<|MERGE_RESOLUTION|>--- conflicted
+++ resolved
@@ -24,13 +24,9 @@
 import lombok.Value;
 import org.apache.commons.text.WordUtils;
 import password.pwm.AppProperty;
-<<<<<<< HEAD
-=======
 import password.pwm.PwmApplication;
 import password.pwm.PwmDomain;
->>>>>>> d1056a2d
 import password.pwm.PwmConstants;
-import password.pwm.PwmDomain;
 import password.pwm.bean.EmailItemBean;
 import password.pwm.config.DomainConfig;
 import password.pwm.config.PwmSetting;
@@ -38,6 +34,7 @@
 import password.pwm.health.HealthRecord;
 import password.pwm.i18n.Display;
 import password.pwm.svc.PwmService;
+import password.pwm.svc.report.ReportSummaryData;
 import password.pwm.util.java.CollectionUtil;
 import password.pwm.util.java.PwmTimeUtil;
 import password.pwm.util.java.StringUtil;
@@ -223,11 +220,7 @@
 
         if ( settings.isReportingEnableDailyJob() )
         {
-
-
-            /*
             final List<ReportSummaryData.PresentationRow> summaryData = pwmDomain.getPwmApplication().getReportService()
-
                     .getSummaryData().asPresentableCollection( pwmDomain.getPwmApplication().getConfig(), locale );
 
             textBody.append( "-- Directory Report Summary --\n" );
@@ -242,7 +235,6 @@
             }
 
             htmlBody.append( "<h2>Directory Report Summary</h2>" );
-
             htmlBody.append( "<table border='1'>" );
             for ( final ReportSummaryData.PresentationRow record : summaryData )
             {
@@ -253,7 +245,6 @@
                 htmlBody.append( "</tr>" );
             }
             htmlBody.append( "</table>" );
-            */
         }
 
         textBody.append( '\n' );
