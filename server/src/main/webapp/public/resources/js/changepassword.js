--- conflicted
+++ resolved
@@ -204,7 +204,6 @@
     PWM_VAR['dirtyPageLeaveFlag'] = false;
 };
 
-<<<<<<< HEAD
 PWM_CHANGEPW.doRandomGeneration=function(randomConfig) {
     randomConfig = randomConfig === undefined ? {} : randomConfig;
     var finishAction = 'finishAction' in randomConfig ? randomConfig['finishAction'] : function(password) {
@@ -277,8 +276,6 @@
     });
 };
 
-=======
->>>>>>> 9764aa5a
 PWM_CHANGEPW.beginFetchRandoms=function(randomConfig) {
     PWM_MAIN.getObject('moreRandomsButton').disabled = true;
     var fetchList = new Array();
