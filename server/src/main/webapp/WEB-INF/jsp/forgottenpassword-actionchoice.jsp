--- conflicted
+++ resolved
@@ -21,11 +21,6 @@
   ~ Foundation, Inc., 59 Temple Place, Suite 330, Boston, MA  02111-1307  USA
   --%>
 
-;
-<%@ page import="password.pwm.PwmApplication" %>
-<%@ page import="password.pwm.http.servlet.changepw.ChangePasswordServletUtil" %>
-<%@ page import="password.pwm.ldap.UserInfo" %>
-<%@ page import="password.pwm.http.*" %>
 <%@ page import="password.pwm.http.servlet.forgottenpw.ForgottenPasswordServlet" %>
 
 <%@ page language="java" session="true" isThreadSafe="true" contentType="text/html" %>
@@ -41,17 +36,10 @@
     <div id="centerbody">
         <div id="page-content-title"><pwm:display key="Title_ForgottenPassword" displayIfMissing="true"/></div>
         <%@ include file="/WEB-INF/jsp/fragment/message.jsp" %>
-<<<<<<< HEAD
         <% if (showForgottenPasswordAction) { %>
             <p><pwm:display key="Display_RecoverPasswordChoices"/></p>
         <% } else { %>
             <p><pwm:display key="Display_RecoverMinLifetimeChoices"/></p>
-=======
-        <% if (ForgottenPasswordServlet.ForgottenPasswordAction.isUnlockOnlyFlag()) { %>
-            <p><pwm:display key="Display_RecoverMinLifetimeChoices"/></p>
-        <% } else { %>
-            <p><pwm:display key="Display_RecoverPasswordChoices"/></p>
->>>>>>> 253014d7
         <% } %>
 
         <table class="noborder">
@@ -76,7 +64,6 @@
                     &nbsp;
                 </td>
             </tr>
-<<<<<<< HEAD
             <% if (showForgottenPasswordAction) { %>
             <tr>
                 <td>
@@ -99,30 +86,6 @@
                     &nbsp;
                 </td>
             </tr>
-=======
-            <% if (!ForgottenPasswordServlet.ForgottenPasswordAction.isUnlockOnlyFlag()) { %>
-                <tr>
-                    <td>
-                        <form action="<pwm:current-url/>" method="post" enctype="application/x-www-form-urlencoded" name="search">
-                            <button class="btn" type="submit" name="submitBtn">
-                                <pwm:if test="<%=PwmIfTest.showIcons%>"><span class="btn-icon pwm-icon pwm-icon-key"></span></pwm:if>
-                                <pwm:display key="Button_ChangePassword"/>
-                            </button>
-                            <input type="hidden" name="choice" value="resetPassword"/>
-                            <input type="hidden" name="processAction" value="<%=ForgottenPasswordServlet.ForgottenPasswordAction.actionChoice%>"/>
-                            <input type="hidden" name="pwmFormID" value="<pwm:FormID/>"/>
-                        </form>
-                    </td>
-                    <td>
-                        <pwm:display key="Display_RecoverChoiceReset"/>
-                    </td>
-                </tr>
-                <tr>
-                    <td>
-                        &nbsp;
-                    </td>
-                </tr>
->>>>>>> 253014d7
             <% } %>
             <tr>
                 <td>
