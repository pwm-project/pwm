/*
 * Password Management Servlets (PWM)
 * http://www.pwm-project.org
 *
 * Copyright (c) 2006-2009 Novell, Inc.
 * Copyright (c) 2009-2018 The PWM Project
 *
 * This program is free software; you can redistribute it and/or modify
 * it under the terms of the GNU General Public License as published by
 * the Free Software Foundation; either version 2 of the License, or
 * (at your option) any later version.
 *
 * This program is distributed in the hope that it will be useful,
 * but WITHOUT ANY WARRANTY; without even the implied warranty of
 * MERCHANTABILITY or FITNESS FOR A PARTICULAR PURPOSE.  See the
 * GNU General Public License for more details.
 *
 * You should have received a copy of the GNU General Public License
 * along with this program; if not, write to the Free Software
 * Foundation, Inc., 59 Temple Place, Suite 330, Boston, MA  02111-1307  USA
 */


import {Component} from '../../component';
<<<<<<< HEAD
import {IPeopleService} from '../../services/people.service';
import {IQService, IScope, ITimeoutService} from 'angular';
=======
import {IQService, IScope} from 'angular';
>>>>>>> b93e1276
import {IHelpDeskConfigService} from '../../services/helpdesk-config.service';
import LocalStorageService from '../../services/local-storage.service';
import HelpDeskSearchBaseComponent from './helpdesk-search-base.component';
import SearchResult from '../../models/search-result.model';
import {IPerson} from '../../models/person.model';
import PromiseService from '../../services/promise.service';
import {IHelpDeskService} from '../../services/helpdesk.service';

@Component({
    stylesheetUrl: require('modules/helpdesk/helpdesk-search.component.scss'),
    templateUrl: require('modules/helpdesk/helpdesk-search-cards.component.html')
})
export default class HelpDeskSearchCardsComponent extends HelpDeskSearchBaseComponent {
    static $inject = [
        '$q',
        '$scope',
        '$state',
        '$stateParams',
        '$timeout',
        '$translate',
        'ConfigService',
        'HelpDeskService',
        'IasDialogService',
        'LocalStorageService',
        'PromiseService'
    ];
    constructor($q: IQService,
                $scope: IScope,
                private $state: angular.ui.IStateService,
                $stateParams: angular.ui.IStateParamsService,
                $timeout: ITimeoutService,
                $translate: angular.translate.ITranslateService,
                configService: IHelpDeskConfigService,
                helpDeskService: IHelpDeskService,
                IasDialogService: any,
                localStorageService: LocalStorageService,
                promiseService: PromiseService) {
<<<<<<< HEAD
        super($q, $scope, $stateParams, $timeout, $translate, configService, IasDialogService, localStorageService,
            peopleService, promiseService);
=======
        super($q, $scope, $stateParams, $translate, configService, helpDeskService, IasDialogService,
            localStorageService, promiseService);
>>>>>>> b93e1276
    }

    $onInit() {
        this.initialize();
        this.fetchData();

        this.configService.photosEnabled().then((photosEnabled: boolean) => {
            this.photosEnabled = photosEnabled;
        });
    }

    fetchData() {
        let searchResult = this.fetchSearchData();
        if (searchResult) {
            searchResult.then(this.onSearchResult.bind(this));
        }
    }

    gotoTableView(): void {
        this.$state.go('search.table', {query: this.query});
    }

    private onSearchResult(searchResult: SearchResult): void {
        // Aborted request
        if (!searchResult) {
            return;
        }

        this.searchResult = new SearchResult({
            sizeExceeded: searchResult.sizeExceeded,
            searchResults: []
        });

        this.pendingRequests = searchResult.people.map(
            (person: IPerson) => {
                // Store this promise because it is abortable
                let promise = this.helpDeskService.getPersonCard(person.userKey);

                promise
                    .then(function(person: IPerson) {
                            // Aborted request
                            if (!person) {
                                return;
                            }

                            // searchResult may be overwritten by ESC->[LETTER] typed in after a search
                            // has started but before all calls to helpdeskService.getPersonCard have resolved
                            if (this.searchResult) {
                                this.searchResult.people.push(person);
                            }
                        }.bind(this),
                        (error) => {
                            this.setErrorMessage(error);
                        })
                    .finally(() => {
                        this.removePendingRequest(promise);
                    });

                return promise;
            },
            this
        );
    }
}<|MERGE_RESOLUTION|>--- conflicted
+++ resolved
@@ -22,12 +22,7 @@
 
 
 import {Component} from '../../component';
-<<<<<<< HEAD
-import {IPeopleService} from '../../services/people.service';
 import {IQService, IScope, ITimeoutService} from 'angular';
-=======
-import {IQService, IScope} from 'angular';
->>>>>>> b93e1276
 import {IHelpDeskConfigService} from '../../services/helpdesk-config.service';
 import LocalStorageService from '../../services/local-storage.service';
 import HelpDeskSearchBaseComponent from './helpdesk-search-base.component';
@@ -65,13 +60,8 @@
                 IasDialogService: any,
                 localStorageService: LocalStorageService,
                 promiseService: PromiseService) {
-<<<<<<< HEAD
-        super($q, $scope, $stateParams, $timeout, $translate, configService, IasDialogService, localStorageService,
-            peopleService, promiseService);
-=======
-        super($q, $scope, $stateParams, $translate, configService, helpDeskService, IasDialogService,
+        super($q, $scope, $stateParams, $timeout, $translate, configService, helpDeskService, IasDialogService,
             localStorageService, promiseService);
->>>>>>> b93e1276
     }
 
     $onInit() {
