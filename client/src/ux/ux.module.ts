/*
 * Password Management Servlets (PWM)
 * http://www.pwm-project.org
 *
 * Copyright (c) 2006-2009 Novell, Inc.
 * Copyright (c) 2009-2018 The PWM Project
 *
 * This program is free software; you can redistribute it and/or modify
 * it under the terms of the GNU General Public License as published by
 * the Free Software Foundation; either version 2 of the License, or
 * (at your option) any later version.
 *
 * This program is distributed in the hope that it will be useful,
 * but WITHOUT ANY WARRANTY; without even the implied warranty of
 * MERCHANTABILITY or FITNESS FOR A PARTICULAR PURPOSE.  See the
 * GNU General Public License for more details.
 *
 * You should have received a copy of the GNU General Public License
 * along with this program; if not, write to the Free Software
 * Foundation, Inc., 59 Temple Place, Suite 330, Boston, MA  02111-1307  USA
 */


<<<<<<< HEAD
import {IComponentOptions, module} from 'angular';
import AppBarComponent from './app-bar.component';
import AutoCompleteComponent from './auto-complete.component';
import ButtonComponent from './button.component';
import DialogComponent from './dialog.component';
import IasDialogComponent from './ias-dialog.component';
// import { DialogService } from './dialog.service';
import IconButtonComponent from './icon-button.component';
import IconComponent from './icon.component';
import SearchBarComponent from './search-bar.component';
import TableDirectiveFactory from './table.directive';
import TableColumnDirectiveFactory from './table-column.directive';
=======
import { module } from 'angular';
>>>>>>> 8c911c38
import ElementSizeService from './element-size.service';
import TabsetDirective from './tabset.directive';
import DialogService from './ias-dialog.service';

const moduleName = 'peoplesearch.ux';

module(moduleName, [ ])
<<<<<<< HEAD
    .component('iasDialog', IasDialogComponent as IComponentOptions)
    .component('mfAppBar', AppBarComponent as IComponentOptions)
    .component('mfAutoComplete', AutoCompleteComponent as IComponentOptions)
    .component('mfButton', ButtonComponent as IComponentOptions)
    .component('mfDialog', DialogComponent as IComponentOptions)
    .component('mfIconButton', IconButtonComponent as IComponentOptions)
    .component('mfIcon', IconComponent as IComponentOptions)
    .component('mfSearchBar', SearchBarComponent as IComponentOptions)
    .directive('mfTable', TableDirectiveFactory)
    .directive('mfTableColumn', TableColumnDirectiveFactory)
    .directive('mfTabset', TabsetDirective)
    .service('IasDialogService', DialogService)
=======
>>>>>>> 8c911c38
    .service('MfElementSizeService', ElementSizeService);

export default moduleName;<|MERGE_RESOLUTION|>--- conflicted
+++ resolved
@@ -21,44 +21,12 @@
  */
 
 
-<<<<<<< HEAD
-import {IComponentOptions, module} from 'angular';
-import AppBarComponent from './app-bar.component';
-import AutoCompleteComponent from './auto-complete.component';
-import ButtonComponent from './button.component';
-import DialogComponent from './dialog.component';
-import IasDialogComponent from './ias-dialog.component';
-// import { DialogService } from './dialog.service';
-import IconButtonComponent from './icon-button.component';
-import IconComponent from './icon.component';
-import SearchBarComponent from './search-bar.component';
-import TableDirectiveFactory from './table.directive';
-import TableColumnDirectiveFactory from './table-column.directive';
-=======
 import { module } from 'angular';
->>>>>>> 8c911c38
 import ElementSizeService from './element-size.service';
-import TabsetDirective from './tabset.directive';
-import DialogService from './ias-dialog.service';
 
 const moduleName = 'peoplesearch.ux';
 
 module(moduleName, [ ])
-<<<<<<< HEAD
-    .component('iasDialog', IasDialogComponent as IComponentOptions)
-    .component('mfAppBar', AppBarComponent as IComponentOptions)
-    .component('mfAutoComplete', AutoCompleteComponent as IComponentOptions)
-    .component('mfButton', ButtonComponent as IComponentOptions)
-    .component('mfDialog', DialogComponent as IComponentOptions)
-    .component('mfIconButton', IconButtonComponent as IComponentOptions)
-    .component('mfIcon', IconComponent as IComponentOptions)
-    .component('mfSearchBar', SearchBarComponent as IComponentOptions)
-    .directive('mfTable', TableDirectiveFactory)
-    .directive('mfTableColumn', TableColumnDirectiveFactory)
-    .directive('mfTabset', TabsetDirective)
-    .service('IasDialogService', DialogService)
-=======
->>>>>>> 8c911c38
     .service('MfElementSizeService', ElementSizeService);
 
 export default moduleName;