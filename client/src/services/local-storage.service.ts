--- conflicted
+++ resolved
@@ -26,10 +26,7 @@
 const PWM_PREFIX = 'PWM_';
 const KEYS = {
     SEARCH_TEXT: 'searchText',
-<<<<<<< HEAD
-=======
     HELPDESK_SEARCH_TEXT: 'helpdeskSearchText',
->>>>>>> 8c911c38
     SEARCH_VIEW: 'searchView',
     VERIFICATION_STATE: 'verificationState'
 };
