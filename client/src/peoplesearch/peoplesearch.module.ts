/*
 * Password Management Servlets (PWM)
 * http://www.pwm-project.org
 *
 * Copyright (c) 2006-2009 Novell, Inc.
 * Copyright (c) 2009-2018 The PWM Project
 *
 * This program is free software; you can redistribute it and/or modify
 * it under the terms of the GNU General Public License as published by
 * the Free Software Foundation; either version 2 of the License, or
 * (at your option) any later version.
 *
 * This program is distributed in the hope that it will be useful,
 * but WITHOUT ANY WARRANTY; without even the implied warranty of
 * MERCHANTABILITY or FITNESS FOR A PARTICULAR PURPOSE.  See the
 * GNU General Public License for more details.
 *
 * You should have received a copy of the GNU General Public License
 * along with this program; if not, write to the Free Software
 * Foundation, Inc., 59 Temple Place, Suite 330, Boston, MA  02111-1307  USA
 */


import {IComponentOptions, module} from 'angular';
import { HighlightFilter } from './string.filters';
import { FullNameFilter } from './person.filters';
import OrgChartComponent from './orgchart.component';
import OrgChartSearchComponent from './orgchart-search.component';
import PeopleSearchTableComponent from './peoplesearch-table.component';
import PeopleSearchCardsComponent from './peoplesearch-cards.component';
import PersonCardDirective from './person-card.component';
import PersonDetailsDialogComponent from './person-details-dialog.component';
import LocalStorageService from '../services/local-storage.service';
import PromiseService from '../services/promise.service';
import uxModule from '../ux/ux.module';

require('./peoplesearch.scss');

const moduleName = 'people-search';

module(moduleName, [
    'ngAria',
    'pascalprecht.translate',
    uxModule
])
    .filter('fullName', FullNameFilter)
    .filter('highlight', HighlightFilter)
    .component('orgChart', OrgChartComponent as IComponentOptions)
    .component('orgChartSearch', OrgChartSearchComponent as IComponentOptions)
<<<<<<< HEAD
    .component('personCard', PersonCardComponent as IComponentOptions)
=======
    .directive('personCard', PersonCardDirective)
>>>>>>> 8c911c38
    .component('peopleSearchTable', PeopleSearchTableComponent as IComponentOptions)
    .component('peopleSearchCards', PeopleSearchCardsComponent as IComponentOptions)
    .component('personDetailsDialogComponent', PersonDetailsDialogComponent as IComponentOptions)
    .service('PromiseService', PromiseService)
    .service('LocalStorageService', LocalStorageService);

export default moduleName;<|MERGE_RESOLUTION|>--- conflicted
+++ resolved
@@ -47,11 +47,7 @@
     .filter('highlight', HighlightFilter)
     .component('orgChart', OrgChartComponent as IComponentOptions)
     .component('orgChartSearch', OrgChartSearchComponent as IComponentOptions)
-<<<<<<< HEAD
-    .component('personCard', PersonCardComponent as IComponentOptions)
-=======
     .directive('personCard', PersonCardDirective)
->>>>>>> 8c911c38
     .component('peopleSearchTable', PeopleSearchTableComponent as IComponentOptions)
     .component('peopleSearchCards', PeopleSearchCardsComponent as IComponentOptions)
     .component('personDetailsDialogComponent', PersonDetailsDialogComponent as IComponentOptions)
