<project xmlns:xsi="http://www.w3.org/2001/XMLSchema-instance" xmlns="http://maven.apache.org/POM/4.0.0" xsi:schemaLocation="http://maven.apache.org/POM/4.0.0 http://maven.apache.org/maven-v4_0_0.xsd">

    <modelVersion>4.0.0</modelVersion>

    <groupId>org.pwm-project</groupId>
    <artifactId>pwm-parent</artifactId>
    <version>2.0.0-SNAPSHOT</version>
    <packaging>pom</packaging>

    <name>PWM Password Self Service</name>

    <licenses>
        <license>
            <name>Apache License Version 2.0, January 2004</name>
            <url>http://www.apache.org/licenses/</url>
            <distribution>repo</distribution>
        </license>
    </licenses>

    <organization>
        <name>PWM Project</name>
        <url>http://www.pwm-project.org</url>
    </organization>

    <properties>
<<<<<<< HEAD
        <maven.compiler.source>1.7</maven.compiler.source>
        <maven.compiler.target>1.7</maven.compiler.target>
        <skipTests>true</skipTests>
        <timestamp.iso>${maven.build.timestamp}</timestamp.iso>
        <maven.build.timestamp.format>yyyy-MM-dd'T'HH:mm:ss'Z'</maven.build.timestamp.format>
        <project.build.sourceEncoding>UTF-8</project.build.sourceEncoding>
        <build.number>${git.commit.id.abbrev}</build.number>  <!-- default in case not set on command line -->
=======
        <warArtifactID>pwm-${project.version}.war</warArtifactID>
        <dockerImageTag>pwm/pwm-webapp</dockerImageTag>

        <build.number>0</build.number>  <!-- default in case not set on command line -->
>>>>>>> 9e9d4705
        <build.revision>0</build.revision>  <!-- default in case not set on command line -->
        <project.build.sourceEncoding>UTF-8</project.build.sourceEncoding>

        <pwm.minimum.maven.version>3.5</pwm.minimum.maven.version>
        <timestamp.iso>${maven.build.timestamp}</timestamp.iso>
        <maven.compiler.source>11</maven.compiler.source>
        <maven.compiler.target>11</maven.compiler.target>
        <maven.javadoc.skip>true</maven.javadoc.skip>

        <!-- profile managed values -->
        <spotbugs.skip>false</spotbugs.skip>
        <checkstyle.skip>false</checkstyle.skip>
        <skipTests>false</skipTests>

        <!-- git.commit.time is populated via git-commit-id-plugin and results in a (hopefully) reproducible maven build -->
        <project.build.outputTimestamp>${git.commit.time}</project.build.outputTimestamp>
    </properties>

    <modules>
        <module>server</module>
        <module>client</module>
        <module>webapp</module>
        <module>onejar</module>
        <module>data-service</module>
        <module>rest-test-service</module>
        <module>docker</module>
    </modules>

    <profiles>
        <profile>
            <id>skip-checkstyle</id>
            <properties>
                <checkstyle.skip>true</checkstyle.skip>
            </properties>
        </profile>
        <profile>
<<<<<<< HEAD
            <!-- Builds a zip file containing the built war file, along with the supplemental directory -->
            <id>release-bundle</id>
            <build>
                <plugins>
                    <plugin>
                        <groupId>org.apache.maven.plugins</groupId>
                        <artifactId>maven-assembly-plugin</artifactId>
                        <version>2.6</version>
                        <configuration>
                            <descriptors>
                                <descriptor>src/assembly/pwm.xml</descriptor>
                            </descriptors>
                            <finalName>${project.build.finalName}</finalName>
                        </configuration>
                        <executions>
                            <execution>
                                <id>make-assembly</id>
                                <phase>package</phase>
                                <goals>
                                    <goal>single</goal>
                                </goals>
                            </execution>
                        </executions>
                    </plugin>
                </plugins>
            </build>
=======
            <id>skip-spotbugs</id>
            <properties>
                <spotbugs.skip>true</spotbugs.skip>
            </properties>
>>>>>>> 9e9d4705
        </profile>
        <profile>
            <id>enable-javadoc</id>
            <properties>
                <maven.javadoc.skip>false</maven.javadoc.skip>
            </properties>
        </profile>
    </profiles>

    <build>
    	<finalName>${project.artifactId}-${project.version}-${git.commit.id.abbrev}</finalName>
        <plugins>
			<plugin>
                <groupId>pl.project13.maven</groupId>
                <artifactId>git-commit-id-plugin</artifactId>
                <version>2.2.1</version>
                <executions>
                    <execution>
                        <goals>
                            <goal>revision</goal>
                         </goals>
                         <phase>initialize</phase>
                    </execution>
                </executions>

                <configuration>
                    <!--
                        If you'd like to tell the plugin where your .git directory is,
                        use this setting, otherwise we'll perform a search trying to
                        figure out the right directory. It's better to add it explicitly IMHO.
                    -->
                    <dotGitDirectory>${project.basedir}/.git</dotGitDirectory>

                    <!-- that's the default value, you don't have to set it -->
                    <prefix>git</prefix>

                    <!-- that's the default value -->
                    <dateFormat>yyyy-MM-dd'T'HH:mm:ss</dateFormat>

                    <!-- @since 2.2.0 -->
                    <!-- 
                         If you want to set the timezone of the dateformat to anything in particular you can do this by using this option. 
                         As a general warning try to avoid three-letter time zone IDs because the same abbreviation are often used for multiple time zones. 
                         The default value we'll use the timezone use the timezone that's shipped with java (java.util.TimeZone.getDefault().getID()). 
                         *Note*: If you plan to set the java's timezone by using `MAVEN_OPTS=-Duser.timezone=UTC mvn clean package`, `mvn clean package -Duser.timezone=UTC` or any other configuration keep in mind that this option will override those settings and will not take other configurations into account!
                    -->
                    <dateFormatTimeZone>${user.timezone}</dateFormatTimeZone>

                    <!-- false is default here, it prints some more information during the build -->
                    <verbose>false</verbose>

                    <!-- ALTERNATE SETUP - GENERATE FILE -->
                    <!--
                        If you want to keep git information, even in your WAR file etc,
                        use this mode, which will generate a properties file (with filled out values)
                        which you can then normally read using new Properties().load(/**/)
                    -->

                    <!-- this is false by default, forces the plugin to generate the git.properties file -->
                    <generateGitPropertiesFile>true</generateGitPropertiesFile>

                    <!-- 
                        The path for the to be generated properties file, it's relative to ${project.basedir} 
                        The default value is ${project.build.outputDirectory}/git.properties
                    -->
                    <generateGitPropertiesFilename>src/main/resources/password/pwm/git.properties</generateGitPropertiesFilename>

                    <!-- Denotes the format to save properties in. Valid options are "properties" (default) and "json". Properties will be saved to the generateGitPropertiesFilename if generateGitPropertiesFile is set to `true`. -->
                    <format>properties</format>

                    <!--
                        this is true by default; You may want to set this to false, if the plugin should run inside a
                        <packaging>pom</packaging> project. Most projects won't need to override this property.

                        For an use-case for this kind of behaviour see: https://github.com/ktoso/maven-git-commit-id-plugin/issues/21
                    -->
                    <skipPoms>true</skipPoms>

                    <!-- @since 2.1.4 -->
                    <!-- 
                        Tell maven-git-commit-id to inject the git properties into all reactor projects not just the current one.
                        For details about why you might want to skip this, read this issue: https://github.com/ktoso/maven-git-commit-id-plugin/pull/65
                        The property is set to ``false`` by default to prevent the overriding of properties that may be unrelated to the project.
                    -->
                    <injectAllReactorProjects>false</injectAllReactorProjects>

                    <!-- @since 2.0.4 -->
                    <!-- true by default, controls whether the plugin will fail when no .git directory is found, when set to false the plugin will just skip execution -->                    
                    <failOnNoGitDirectory>true</failOnNoGitDirectory>

                    <!-- @since 2.1.5 -->
                    <!-- true by default, controls whether the plugin will fail if it was unable to obtain enough data for a complete run, if you don't care about this, you may want to set this value to false. -->
                    <failOnUnableToExtractRepoInfo>true</failOnUnableToExtractRepoInfo>

                    <!-- @since 2.1.8 -->
                    <!--
                        skip the plugin execution completely. This is useful for e.g. profile activated plugin invocations or
                        to use properties to enable / disable pom features. Default value is 'false'.
                    -->
                    <skip>false</skip>

                    <!-- @since 2.1.12 -->
                    <!--
                       Use with caution!

                       In a multi-module build, only run once. This means that the plugins effects will only execute once, for the parent project.
                       This probably won't "do the right thing" if your project has more than one git repository.

                       Important: If you're using `generateGitPropertiesFile`, setting `runOnlyOnce` will make the plugin
                       only generate the file in the directory where you started your build (!).

                       The `git.*` maven properties are available in all modules.
                       Default value is `false`.
                    -->
                    <runOnlyOnce>false</runOnlyOnce>

                    <!-- @since 2.1.9 -->
                    <!--
                        Can be used to exclude certain properties from being emitted into the resulting file.
                        May be useful when you want to hide {@code git.remote.origin.url} (maybe because it contains your repo password?),
                        or the email of the committer etc.

                        Each value may be globbing, that is, you can write {@code git.commit.user.*} to exclude both, the {@code name},
                        as well as {@code email} properties from being emitted into the resulting files.

                        Please note that the strings here are Java regexes ({@code .*} is globbing, not plain {@code *}).
                    -->
                    <excludeProperties>
                      <!-- <excludeProperty>git.user.*</excludeProperty> -->
                    </excludeProperties>

                    <!-- @since 2.1.14 -->
                    <!--
                        Can be used to include only certain properties into the resulting file.
                        Will be overruled by the exclude properties.

                        Each value may be globbing, that is, you can write {@code git.commit.user.*} to include both, the {@code name},
                        as well as {@code email} properties into the resulting files.

                        Please note that the strings here are Java regexes ({@code .*} is globbing, not plain {@code *}).
                    -->
                    <includeOnlyProperties>
                      <!-- <includeOnlyProperty>^git.commit.id.full$</includeOnlyProperty> -->
                    </includeOnlyProperties>

                    <!-- @since 2.1.10 -->
                    <!-- 
                      false is default here, if set to true it uses native `git` executable for extracting all data.
                      This usually has better performance than the default (jgit) implementation, but requires you to 
                      have git available as executable for the build as well as *might break unexpectedly* when you 
                      upgrade your system-wide git installation.

                      As rule of thumb - stay on `jgit` (keep this `false`) until you notice performance problems.
                    -->
                    <useNativeGit>false</useNativeGit>

                    <!-- @since v2.0.4 -->
                    <!--
                         Controls the length of the abbreviated git commit it (git.commit.id.abbrev)

                         Defaults to `7`.
                         `0` carries the special meaning.
                         Maximum value is `40`, because of max SHA-1 length.
                     -->
                    <abbrevLength>7</abbrevLength>


                    <!-- @since v2.2.0 -->
                    <!--
                         The option can be used to tell the plugin how it should generate the 'git.commit.id' property. Due to some naming issues when exporting the properties as an json-object (https://github.com/ktoso/maven-git-commit-id-plugin/issues/122) we needed to make it possible to export all properties as a valid json-object.
                         Due to the fact that this is one of the major properties the plugin is exporting we just don't want to change the exporting mechanism and somehow throw the backwards compatibility away.
                         We rather provide a convenient switch where you can choose if you would like the properties as they always had been, or if you rather need to support full json-object compatibility.
                         In the case you need to fully support json-object we unfortunately need to change the 'git.commit.id' property from 'git.commit.id' to 'git.commit.id.full' in the exporting mechanism to allow the generation of a fully valid json object.

                         Currently the switch allows two different options:
                         1. By default this property is set to 'flat' and will generate the formerly known property 'git.commit.id' as it was in the previous versions of the plugin. Keeping it to 'flat' by default preserve backwards compatibility and does not require further adjustments by the end user.
                         2. If you set this switch to 'full' the plugin will export the formerly known property 'git.commit.id' as 'git.commit.id.full' and therefore will generate a fully valid json object in the exporting mechanism.

                         *Note*: Depending on your plugin configuration you obviously can choose the 'prefix' of your properties by setting it accordingly in the plugin's configuration. As a result this is therefore only an illustration what the switch means when the 'prefix' is set to it's default value.
                         *Note*: If you set the value to something that's not equal to 'flat' or 'full' (ignoring the case) the plugin will output a warning and will fallback to the default 'flat' mode.
                    -->
                    <commitIdGenerationMode>flat</commitIdGenerationMode>

                    <!-- @since 2.1.0 -->
                    <!-- 
                        read up about git-describe on the in man, or it's homepage - it's a really powerful versioning helper 
                        and the recommended way to use git-commit-id-plugin. The configuration bellow is optional, 
                        by default describe will run "just like git-describe on the command line", even though it's a JGit reimplementation.
                    -->
                    <gitDescribe>

                        <!-- don't generate the describe property -->
                        <skip>false</skip>

                        <!-- 
                            if no tag was found "near" this commit, just print the commit's id instead, 
                            helpful when you always expect this field to be not-empty 
                        -->
                        <always>false</always>
                        <!--
                             how many chars should be displayed as the commit object id? 
                             7 is git's default, 
                             0 has a special meaning (see end of this README.md), 
                             and 40 is the maximum value here 
                        -->
                        <abbrev>7</abbrev>

                        <!-- when the build is triggered while the repo is in "dirty state", append this suffix -->
                        <dirty>-dirty</dirty>

                        <!-- Only consider tags matching the given pattern. This can be used to avoid leaking private tags from the repository. -->
                        <match>*</match>

                        <!-- 
                             always print using the "tag-commits_from_tag-g_commit_id-maybe_dirty" format, even if "on" a tag. 
                             The distance will always be 0 if you're "on" the tag. 
                        -->
                        <forceLongFormat>false</forceLongFormat>
                    </gitDescribe>
                </configuration>

            </plugin>
            <!-- END OF GIT COMMIT ID PLUGIN CONFIGURATION -->
            <plugin>
        <groupId>org.codehaus.mojo</groupId>
        <artifactId>properties-maven-plugin</artifactId>
        <version>1.0.0</version>
        <executions>
          <execution>
            <phase>initialize</phase>
            <goals>
              <goal>read-project-properties</goal>
            </goals>
            <configuration>
              <files>
                <file>src/main/resources/password/pwm/git.properties</file>
              </files>
            </configuration>
          </execution>
        </executions>
      </plugin>
            <plugin>
                <groupId>org.commonjava.maven.plugins</groupId>
                <artifactId>directory-maven-plugin</artifactId>
                <version>0.3.1</version>
                <executions>
                    <execution>
                        <id>project-root-directory</id>
                        <goals>
                            <goal>directory-of</goal>
                        </goals>
                        <phase>validate</phase>
                        <configuration>
                            <property>project.root.basedir</property>
                            <project>
                                <groupId>org.pwm-project</groupId>
                                <artifactId>pwm-parent</artifactId>
                            </project>
                        </configuration>
                    </execution>
                </executions>
            </plugin>
            <plugin>
                <groupId>pl.project13.maven</groupId>
                <artifactId>git-commit-id-plugin</artifactId>
                <version>4.0.4</version>
                <executions>
                    <execution>
                        <id>get-the-git-infos</id>
                        <goals>
                            <goal>revision</goal>
                        </goals>
                        <phase>initialize</phase>
                    </execution>
                </executions>
                <configuration>
                    <dateFormat>yyyy-MM-dd'T'HH:mm:ss'Z'</dateFormat>
                    <dateFormatTimeZone>Zulu</dateFormatTimeZone>
                    <failOnNoGitDirectory>false</failOnNoGitDirectory>
                    <generateGitPropertiesFile>true</generateGitPropertiesFile>
                    <generateGitPropertiesFilename>${project.build.outputDirectory}/classes/git.json</generateGitPropertiesFilename>
                    <format>json</format>
                    <excludeProperties>
                        <!-- git.build.time is current timestamp so prevents reproducible build -->
                        <excludeProperty>git.build.time</excludeProperty>
                    </excludeProperties>
                </configuration>
            </plugin>

            <plugin>
                <groupId>org.apache.maven.plugins</groupId>
                <artifactId>maven-javadoc-plugin</artifactId>
                <version>3.2.0</version>
                <executions>
                    <execution>
                        <goals>
                            <goal>jar</goal>
                        </goals>
                        <configuration>
                            <archive>
                                <manifestEntries>
                                    <Implementation-Archive-Name>pwm.javadoc</Implementation-Archive-Name>
                                    <Implementation-Title>${project.name}</Implementation-Title>
                                    <Implementation-Version>${project.version}</Implementation-Version>
                                    <Implementation-Vendor>${project.organization.name}</Implementation-Vendor>
                                    <Implementation-URL>${project.organization.url}</Implementation-URL>
                                    <Implementation-Build-Java-Vendor>${java.vendor}</Implementation-Build-Java-Vendor>
                                    <Implementation-Build-Java-Version>${java.version}</Implementation-Build-Java-Version>
                                    <SCM-Git-Branch>${git.branch}</SCM-Git-Branch>
                                    <SCM-Git-Commit-ID>${git.commit.id}</SCM-Git-Commit-ID>
                                    <SCM-Git-Commit-ID-Abbrev>${git.commit.id.abbrev}</SCM-Git-Commit-ID-Abbrev>
                                    <SCM-Git-Commit-ID-Description>${git.commit.id.describe}</SCM-Git-Commit-ID-Description>
                                    <SCM-Git-Commit-Timestamp>${git.commit.time}</SCM-Git-Commit-Timestamp>
                                    <SCM-Git-Commit-Dirty>${git.dirty}</SCM-Git-Commit-Dirty>                                </manifestEntries>
                            </archive>
                            <source>8</source>
                        </configuration>
                    </execution>
                </executions>
            </plugin>
            <plugin>
                <groupId>org.apache.maven.plugins</groupId>
                <artifactId>maven-source-plugin</artifactId>
                <version>3.2.1</version>
                <executions>
                    <execution>
                        <goals>
                            <goal>jar</goal>
                        </goals>
                        <configuration>
                            <includePom>true</includePom>
                            <attach>true</attach>
                            <archive>
                                <manifestEntries>
                                    <Implementation-Archive-Name>pwm.source</Implementation-Archive-Name>
                                    <Implementation-Title>${project.name}</Implementation-Title>
                                    <Implementation-Version>${project.version}</Implementation-Version>
                                    <Implementation-Vendor>${project.organization.name}</Implementation-Vendor>
                                    <Implementation-URL>${project.organization.url}</Implementation-URL>
                                    <Implementation-Build-Java-Vendor>${java.vendor}</Implementation-Build-Java-Vendor>
                                    <Implementation-Build-Java-Version>${java.version}</Implementation-Build-Java-Version>
                                    <Implementation-Build>${build.number}</Implementation-Build>
                                    <Implementation-Revision>${build.revision}</Implementation-Revision>
                                    <Implementation-Version-Display>v${project.version} b${build.number} r${build.revision}</Implementation-Version-Display>
                                    <SCM-Git-Branch>${git.branch}</SCM-Git-Branch>
                                    <SCM-Git-Commit-ID>${git.commit.id}</SCM-Git-Commit-ID>
                                    <SCM-Git-Commit-ID-Abbrev>${git.commit.id.abbrev}</SCM-Git-Commit-ID-Abbrev>
                                    <SCM-Git-Commit-ID-Description>${git.commit.id.describe}</SCM-Git-Commit-ID-Description>
                                    <SCM-Git-Commit-Timestamp>${git.commit.time}</SCM-Git-Commit-Timestamp>
                                    <SCM-Git-Commit-Dirty>${git.dirty}</SCM-Git-Commit-Dirty>
                                </manifestEntries>
                            </archive>
                        </configuration>
                    </execution>
                </executions>
            </plugin>
            <plugin>
                <groupId>org.apache.maven.plugins</groupId>
                <artifactId>maven-enforcer-plugin</artifactId>
                <version>3.0.0-M3</version>
                <executions>
                    <execution>
                        <id>enforce-maven</id>
                        <goals>
                            <goal>enforce</goal>
                        </goals>
                        <configuration>
                            <rules>
                                <banDuplicatePomDependencyVersions/>
                                <requireJavaVersion>
                                    <version>[11,)</version>
                                </requireJavaVersion>
                                <requireMavenVersion>
                                    <version>${pwm.minimum.maven.version}</version>
                                </requireMavenVersion>
                            </rules>
                        </configuration>
                    </execution>
                </executions>
            </plugin>
            <plugin>
                <groupId>org.apache.maven.plugins</groupId>
                <artifactId>maven-compiler-plugin</artifactId>
                <version>3.8.1</version>
                <configuration>
                    <source>${maven.compiler.source}</source>
                    <target>${maven.compiler.target}</target>
                    <showWarnings>true</showWarnings>
                </configuration>
            </plugin>
            <plugin>
                <groupId>org.apache.maven.plugins</groupId>
                <artifactId>maven-checkstyle-plugin</artifactId>
                <version>3.1.2</version>
                <dependencies>
                    <dependency>
                        <groupId>com.puppycrawl.tools</groupId>
                        <artifactId>checkstyle</artifactId>
                        <version>8.43</version>
                    </dependency>
                </dependencies>
                <executions>
                    <execution>
                        <id>checkstyle-base</id>
                        <phase>validate</phase>
                        <configuration>
                            <propertyExpansion>basedir=${project.root.basedir}</propertyExpansion>
                            <configLocation>build/checkstyle.xml</configLocation>
                            <encoding>UTF-8</encoding>
                            <consoleOutput>true</consoleOutput>
                            <includeTestResources>true</includeTestResources>
                            <failsOnError>true</failsOnError>
                            <includes>**/*.java,**/*.jsp,**/*.properties,**/*.xml,**/*.css,**/*.svg</includes>
                            <sourceDirectories>
                                <directory>src/main</directory>
                                <directory>src/test</directory>
                            </sourceDirectories>
                            <cacheFile>${project.build.directory}/checkstyle/base/checkstyle-cachefile</cacheFile>
                            <outputFile>${project.build.directory}/checkstyle/base/checkstyle-result.xml</outputFile>
                            <rulesFiles>${project.build.directory}/checkstyle/base/checkstyle-rules.xml</rulesFiles>
                        </configuration>
                        <goals>
                            <goal>check</goal>
                        </goals>
                    </execution>
                    <execution>
                        <id>checkstyle-header</id>
                        <phase>validate</phase>
                        <configuration>
                            <propertyExpansion>basedir=${project.root.basedir}</propertyExpansion>
                            <configLocation>${project.root.basedir}/build/checkstyle-header.xml</configLocation>
                            <encoding>UTF-8</encoding>
                            <consoleOutput>true</consoleOutput>
                            <includeTestResources>true</includeTestResources>
                            <failsOnError>true</failsOnError>
                            <includes>**/**</includes>
                            <sourceDirectories>
                                <directory>src</directory>
                                <directory>src/test</directory>
                            </sourceDirectories>
                            <cacheFile>${project.build.directory}/checkstyle/header/checkstyle-cachefile</cacheFile>
                            <outputFile>${project.build.directory}/checkstyle/header/checkstyle-result.xml</outputFile>
                            <rulesFiles>${project.build.directory}/checkstyle/header/checkstyle-rules.xml</rulesFiles>
                        </configuration>
                        <goals>
                            <goal>check</goal>
                        </goals>
                    </execution>
                    <execution>
                        <id>checkstyle-jsp</id>
                        <phase>validate</phase>
                        <configuration>
                            <propertyExpansion>basedir=${project.root.basedir}</propertyExpansion>
                            <configLocation>${project.root.basedir}/build/checkstyle-jsp.xml</configLocation>
                            <encoding>UTF-8</encoding>
                            <consoleOutput>true</consoleOutput>
                            <includeTestResources>true</includeTestResources>
                            <failsOnError>true</failsOnError>
                            <includes>**/*.jsp</includes>
                            <sourceDirectories>
                                <directory>src</directory>
                                <directory>src/test</directory>
                                <directory>src/main/webapp</directory>
                            </sourceDirectories>
                            <cacheFile>${project.build.directory}/checkstyle/jsp/checkstyle-cachefile</cacheFile>
                            <outputFile>${project.build.directory}/checkstyle/jsp/checkstyle-result.xml</outputFile>
                            <rulesFiles>${project.build.directory}/checkstyle/jsp/checkstyle-rules.xml</rulesFiles>
                        </configuration>
                        <goals>
                            <goal>check</goal>
                        </goals>
                    </execution>
                </executions>
            </plugin>
            <plugin>
                <groupId>com.github.spotbugs</groupId>
                <artifactId>spotbugs-maven-plugin</artifactId>
                <version>4.2.3</version>
                <dependencies>
                    <dependency>
                        <groupId>com.github.spotbugs</groupId>
                        <artifactId>spotbugs</artifactId>
                        <version>4.2.3</version>
                    </dependency>
                </dependencies>
                <configuration>
                    <skip>${spotbugs.skip}</skip>
                    <fork>false</fork>
                    <excludeFilterFile>${project.root.basedir}/build/spotbugs-exclude.xml</excludeFilterFile>
                    <includeTests>false</includeTests>
                    <effort>max</effort>
                    <timeout>1200000</timeout>
                </configuration>
                <executions>
                    <execution>
                        <phase>verify</phase>
                        <goals>
                            <goal>check</goal>
                        </goals>
                    </execution>
                </executions>
            </plugin>
            <plugin>
                <groupId>net.nicoulaj.maven.plugins</groupId>
                <artifactId>checksum-maven-plugin</artifactId>
                <version>1.10</version>
                <executions>
                    <execution>
                        <id>output-checksums</id>
                        <goals>
                            <goal>artifacts</goal>
                        </goals>
                        <phase>package</phase>
                        <configuration>
                            <algorithms>
                                <algorithm>SHA-1</algorithm>
                                <algorithm>SHA-256</algorithm>
                            </algorithms>
                            <failOnError>false</failOnError>
                        </configuration>
                    </execution>
                </executions>
                <configuration>
                    <!-- put your configurations here -->
                </configuration>
            </plugin>
            <plugin> <!-- checks owsp vulnerability database -->
                <groupId>org.owasp</groupId>
                <artifactId>dependency-check-maven</artifactId>
                <version>6.2.0</version>
                <executions>
                    <execution>
                        <goals>
                            <goal>check</goal>
                        </goals>
                    </execution>
                </executions>
            </plugin>
        </plugins>
    </build>

    <!-- common dependencies -->
    <dependencies>
        <dependency>
            <groupId>org.projectlombok</groupId>
            <artifactId>lombok</artifactId>
            <version>1.18.20</version>
            <scope>provided</scope>
        </dependency>
        <dependency>
            <groupId>com.github.spotbugs</groupId>
            <artifactId>spotbugs-annotations</artifactId>
            <version>4.2.3</version>
            <scope>provided</scope>
        </dependency>

        <!-- Test dependencies -->
        <dependency>
            <groupId>junit</groupId>
            <artifactId>junit</artifactId>
            <version>4.13.2</version>
            <scope>test</scope>
        </dependency>
        <dependency>
            <groupId>org.mockito</groupId>
            <artifactId>mockito-core</artifactId>
            <version>3.10.0</version>
            <scope>test</scope>
        </dependency>
        <dependency>
            <groupId>org.assertj</groupId>
            <artifactId>assertj-core</artifactId>
            <version>3.19.0</version>
            <scope>test</scope>
        </dependency>
        <dependency>
            <groupId>com.github.tomakehurst</groupId>
            <artifactId>wiremock</artifactId>
            <version>2.27.2</version>
            <scope>test</scope>
        </dependency>
        <dependency>
            <groupId>org.reflections</groupId>
            <artifactId>reflections</artifactId>
            <version>0.9.12</version>
            <scope>test</scope>
        </dependency>
        <dependency>
            <groupId>org.openjdk.jmh</groupId>
            <artifactId>jmh-core</artifactId>
            <version>1.32</version>
            <scope>test</scope>
        </dependency>
        <dependency>
            <groupId>org.openjdk.jmh</groupId>
            <artifactId>jmh-generator-annprocess</artifactId>
            <version>1.32</version>
            <scope>test</scope>
        </dependency>

<<<<<<< HEAD


        <!-- client webjar dependencies -->
        <!-- changes in client dependencies require updating AppProperty.properties:http.resources.webjarMappings -->
        <dependency>
            <groupId>org.webjars.bower</groupId>
            <artifactId>dojo</artifactId>
            <version>1.10.4</version>
        </dependency>
        <dependency>
            <groupId>org.webjars.bower</groupId>
            <artifactId>dijit</artifactId>
            <version>1.10.4</version>
        </dependency>
        <dependency>
            <groupId>org.webjars.bower</groupId>
            <artifactId>dojox</artifactId>
            <version>1.10.4</version>
        </dependency>
        <dependency>
            <groupId>org.webjars.bower</groupId>
            <artifactId>dgrid</artifactId>
            <version>1.0.0</version>
        </dependency>
        <dependency>
            <groupId>org.webjars.bower</groupId>
            <artifactId>dstore</artifactId>
            <version>1.1.1</version>
        </dependency>
        <dependency>
            <groupId>org.webjars.bower</groupId>
            <artifactId>font-awesome</artifactId>
            <version>4.5.0</version>
        </dependency>
        <dependency>
            <groupId>org.webjars.bower</groupId>
            <artifactId>famfamfam-flags</artifactId>
            <version>1.0.0</version>
        </dependency>
        <dependency>
        	<groupId>pl.project13.maven</groupId>
        	<artifactId>git-commit-id-plugin</artifactId>
        	<version>2.2.1</version>
        	<type>maven-plugin</type>
        </dependency>
=======
>>>>>>> 9e9d4705
    </dependencies>
</project><|MERGE_RESOLUTION|>--- conflicted
+++ resolved
@@ -23,20 +23,10 @@
     </organization>
 
     <properties>
-<<<<<<< HEAD
-        <maven.compiler.source>1.7</maven.compiler.source>
-        <maven.compiler.target>1.7</maven.compiler.target>
-        <skipTests>true</skipTests>
-        <timestamp.iso>${maven.build.timestamp}</timestamp.iso>
-        <maven.build.timestamp.format>yyyy-MM-dd'T'HH:mm:ss'Z'</maven.build.timestamp.format>
-        <project.build.sourceEncoding>UTF-8</project.build.sourceEncoding>
-        <build.number>${git.commit.id.abbrev}</build.number>  <!-- default in case not set on command line -->
-=======
         <warArtifactID>pwm-${project.version}.war</warArtifactID>
         <dockerImageTag>pwm/pwm-webapp</dockerImageTag>
 
         <build.number>0</build.number>  <!-- default in case not set on command line -->
->>>>>>> 9e9d4705
         <build.revision>0</build.revision>  <!-- default in case not set on command line -->
         <project.build.sourceEncoding>UTF-8</project.build.sourceEncoding>
 
@@ -73,39 +63,10 @@
             </properties>
         </profile>
         <profile>
-<<<<<<< HEAD
-            <!-- Builds a zip file containing the built war file, along with the supplemental directory -->
-            <id>release-bundle</id>
-            <build>
-                <plugins>
-                    <plugin>
-                        <groupId>org.apache.maven.plugins</groupId>
-                        <artifactId>maven-assembly-plugin</artifactId>
-                        <version>2.6</version>
-                        <configuration>
-                            <descriptors>
-                                <descriptor>src/assembly/pwm.xml</descriptor>
-                            </descriptors>
-                            <finalName>${project.build.finalName}</finalName>
-                        </configuration>
-                        <executions>
-                            <execution>
-                                <id>make-assembly</id>
-                                <phase>package</phase>
-                                <goals>
-                                    <goal>single</goal>
-                                </goals>
-                            </execution>
-                        </executions>
-                    </plugin>
-                </plugins>
-            </build>
-=======
             <id>skip-spotbugs</id>
             <properties>
                 <spotbugs.skip>true</spotbugs.skip>
             </properties>
->>>>>>> 9e9d4705
         </profile>
         <profile>
             <id>enable-javadoc</id>
@@ -706,53 +667,5 @@
             <scope>test</scope>
         </dependency>
 
-<<<<<<< HEAD
-
-
-        <!-- client webjar dependencies -->
-        <!-- changes in client dependencies require updating AppProperty.properties:http.resources.webjarMappings -->
-        <dependency>
-            <groupId>org.webjars.bower</groupId>
-            <artifactId>dojo</artifactId>
-            <version>1.10.4</version>
-        </dependency>
-        <dependency>
-            <groupId>org.webjars.bower</groupId>
-            <artifactId>dijit</artifactId>
-            <version>1.10.4</version>
-        </dependency>
-        <dependency>
-            <groupId>org.webjars.bower</groupId>
-            <artifactId>dojox</artifactId>
-            <version>1.10.4</version>
-        </dependency>
-        <dependency>
-            <groupId>org.webjars.bower</groupId>
-            <artifactId>dgrid</artifactId>
-            <version>1.0.0</version>
-        </dependency>
-        <dependency>
-            <groupId>org.webjars.bower</groupId>
-            <artifactId>dstore</artifactId>
-            <version>1.1.1</version>
-        </dependency>
-        <dependency>
-            <groupId>org.webjars.bower</groupId>
-            <artifactId>font-awesome</artifactId>
-            <version>4.5.0</version>
-        </dependency>
-        <dependency>
-            <groupId>org.webjars.bower</groupId>
-            <artifactId>famfamfam-flags</artifactId>
-            <version>1.0.0</version>
-        </dependency>
-        <dependency>
-        	<groupId>pl.project13.maven</groupId>
-        	<artifactId>git-commit-id-plugin</artifactId>
-        	<version>2.2.1</version>
-        	<type>maven-plugin</type>
-        </dependency>
-=======
->>>>>>> 9e9d4705
     </dependencies>
 </project>